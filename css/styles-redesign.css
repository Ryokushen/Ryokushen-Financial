--- conflicted
+++ resolved
@@ -2095,24 +2095,18 @@
 
   .table-row > .table-transaction {
     display: grid;
-<<<<<<< HEAD
+
     grid-template-columns: 32px 1fr;
-    gap: calc(var(--space-3) * 0.7);
-=======
-    grid-template-columns: 40px 1fr;
-    gap: var(--space-3);
->>>>>>> 5c71bd4c
+    gap: calc(var(--space-3) * 0.5);
+
     align-items: center;
   }
 
   .table-row > .table-transaction .table-icon {
-<<<<<<< HEAD
+
     width: 32px;
     height: 32px;
-=======
-    width: 40px;
-    height: 40px;
->>>>>>> 5c71bd4c
+
   }
   
   .table-row > div:before {
