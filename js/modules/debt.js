--- conflicted
+++ resolved
@@ -725,67 +725,7 @@
   initializeDebtCharts(appState);
 }
 
-let eventListeners = [];
-
 export function setupEventListeners(appState, onUpdate) {
-<<<<<<< HEAD
-    // Clean up any existing listeners first
-    cleanupEventListeners();
-    
-    // Store references to event handlers
-    const handlers = {
-        openModal: () => openDebtModal(appState.appData),
-        closeModal: () => closeModal('debt-modal'),
-        cancelModal: () => closeModal('debt-modal'),
-        submitForm: (e) => handleDebtSubmit(e, appState, onUpdate),
-        listClick: (event) => {
-            const target = event.target;
-            const id = parseInt(target.getAttribute('data-id'));
-            if (!id) return;
-            
-            if (target.classList.contains('btn-edit')) openDebtModal(appState.appData, id);
-            if (target.classList.contains('btn-delete')) deleteDebtAccount(id, appState, onUpdate);
-        }
-    };
-    
-    // Add event listeners and store references
-    const addDebtBtn = document.getElementById("add-debt-btn");
-    if (addDebtBtn) {
-        addDebtBtn.addEventListener("click", handlers.openModal);
-        eventListeners.push({ element: addDebtBtn, type: "click", handler: handlers.openModal });
-    }
-    
-    const closeDebtModal = document.getElementById("close-debt-modal");
-    if (closeDebtModal) {
-        closeDebtModal.addEventListener("click", handlers.closeModal);
-        eventListeners.push({ element: closeDebtModal, type: "click", handler: handlers.closeModal });
-    }
-    
-    const cancelDebtBtn = document.getElementById("cancel-debt-btn");
-    if (cancelDebtBtn) {
-        cancelDebtBtn.addEventListener("click", handlers.cancelModal);
-        eventListeners.push({ element: cancelDebtBtn, type: "click", handler: handlers.cancelModal });
-    }
-    
-    const debtForm = document.getElementById("debt-form");
-    if (debtForm) {
-        debtForm.addEventListener("submit", handlers.submitForm);
-        eventListeners.push({ element: debtForm, type: "submit", handler: handlers.submitForm });
-    }
-
-    const debtList = document.getElementById("debt-accounts-list");
-    if (debtList) {
-        debtList.addEventListener('click', handlers.listClick);
-        eventListeners.push({ element: debtList, type: 'click', handler: handlers.listClick });
-    }
-}
-
-export function cleanupEventListeners() {
-    eventListeners.forEach(({ element, type, handler }) => {
-        element.removeEventListener(type, handler);
-    });
-    eventListeners = [];
-=======
   // Cache DOM elements
   const addDebtBtn = document.getElementById('add-debt-btn');
   const closeDebtModalBtn = document.getElementById('close-debt-modal');
@@ -872,5 +812,4 @@
 export function initializeDebtDashboard(appState) {
   renderDebtAccounts(appState);
   initializeDebtCharts(appState);
->>>>>>> 01258c61
 }