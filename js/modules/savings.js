// js/modules/savings.js
import db from '../database.js';
import { safeParseFloat, escapeHtml, formatDate, formatCurrency } from './utils.js';
import { showError, announceToScreenReader, openModal, closeModal } from './ui.js';
import { debug } from './debug.js';
import {
  subtractMoney,
  addMoney,
  moneyGreaterThan,
  moneyLessThan,
  moneyEquals,
} from './financialMath.js';
import {
  validateForm,
  ValidationSchemas,
  showFieldError,
  clearFormErrors,
  ValidationRules,
  CrossFieldValidators,
  validateFormWithCrossFields,
} from './validation.js';
import { eventManager } from './eventManager.js';
import { transactionManager } from './transactionManager.js';

function mapSavingsGoal(goal) {
  return {
    ...goal,
    targetAmount: parseFloat(goal.target_amount),
    currentAmount: parseFloat(goal.current_amount),
    linkedAccountId: goal.linked_account_id,
    targetDate: goal.target_date,
    createdDate: goal.created_date,
    completedDate: goal.completed_date,
  };
}

let eventListeners = [];

export function setupEventListeners(appState, onUpdate) {
<<<<<<< HEAD
    // Clean up any existing listeners first
    cleanupEventListeners();
    
    // Store references to event handlers
    const handlers = {
        openGoalModal: () => openGoalModal(appState.appData),
        closeGoalModal: () => closeModal('goal-modal'),
        cancelGoalModal: () => closeModal('goal-modal'),
        submitGoalForm: (e) => handleGoalSubmit(e, appState, onUpdate),
        closeContributionModal: () => closeModal('contribution-modal'),
        cancelContributionModal: () => closeModal('contribution-modal'),
        submitContributionForm: (e) => handleContributionSubmit(e, appState, onUpdate),
        listClick: event => {
            const target = event.target;
            const card = target.closest('.savings-goal-card');
            if (!card) return;

            const goalId = parseInt(card.getAttribute('data-id'));
            if (target.classList.contains('btn-edit-goal')) openGoalModal(appState.appData, goalId);
            if (target.classList.contains('btn-delete-goal')) deleteSavingsGoal(goalId, appState, onUpdate);
            if (target.classList.contains('btn-contribute')) openContributionModal(appState.appData, goalId);
        }
    };
    
    // Add event listeners and store references
    const addGoalBtn = document.getElementById("add-goal-btn");
    if (addGoalBtn) {
        addGoalBtn.addEventListener("click", handlers.openGoalModal);
        eventListeners.push({ element: addGoalBtn, type: "click", handler: handlers.openGoalModal });
    }
    
    const closeGoalModal = document.getElementById("close-goal-modal");
    if (closeGoalModal) {
        closeGoalModal.addEventListener("click", handlers.closeGoalModal);
        eventListeners.push({ element: closeGoalModal, type: "click", handler: handlers.closeGoalModal });
    }
    
    const cancelGoalBtn = document.getElementById("cancel-goal-btn");
    if (cancelGoalBtn) {
        cancelGoalBtn.addEventListener("click", handlers.cancelGoalModal);
        eventListeners.push({ element: cancelGoalBtn, type: "click", handler: handlers.cancelGoalModal });
    }
    
    const goalForm = document.getElementById("goal-form");
    if (goalForm) {
        goalForm.addEventListener("submit", handlers.submitGoalForm);
        eventListeners.push({ element: goalForm, type: "submit", handler: handlers.submitGoalForm });
    }

    const closeContributionModal = document.getElementById("close-contribution-modal");
    if (closeContributionModal) {
        closeContributionModal.addEventListener("click", handlers.closeContributionModal);
        eventListeners.push({ element: closeContributionModal, type: "click", handler: handlers.closeContributionModal });
    }
    
    const cancelContributionBtn = document.getElementById("cancel-contribution-btn");
    if (cancelContributionBtn) {
        cancelContributionBtn.addEventListener("click", handlers.cancelContributionModal);
        eventListeners.push({ element: cancelContributionBtn, type: "click", handler: handlers.cancelContributionModal });
    }
    
    const contributionForm = document.getElementById("contribution-form");
    if (contributionForm) {
        contributionForm.addEventListener("submit", handlers.submitContributionForm);
        eventListeners.push({ element: contributionForm, type: "submit", handler: handlers.submitContributionForm });
    }

    const savingsList = document.getElementById("savings-goals-list");
    if (savingsList) {
        savingsList.addEventListener('click', handlers.listClick);
        eventListeners.push({ element: savingsList, type: 'click', handler: handlers.listClick });
    }
}

export function cleanupEventListeners() {
    eventListeners.forEach(({ element, type, handler }) => {
        element.removeEventListener(type, handler);
    });
    eventListeners = [];
=======
  // Cache DOM elements
  const addGoalBtn = document.getElementById('add-goal-btn');
  const closeGoalModalBtn = document.getElementById('close-goal-modal');
  const cancelGoalBtn = document.getElementById('cancel-goal-btn');
  const goalForm = document.getElementById('goal-form');
  const closeContributionModalBtn = document.getElementById('close-contribution-modal');
  const cancelContributionBtn = document.getElementById('cancel-contribution-btn');
  const contributionForm = document.getElementById('contribution-form');
  const savingsGoalsList = document.getElementById('savings-goals-list');

  if (addGoalBtn) {
    eventManager.addEventListener(addGoalBtn, 'click', () => openGoalModal(appState.appData));
  }
  if (closeGoalModalBtn) {
    eventManager.addEventListener(closeGoalModalBtn, 'click', () => closeModal('goal-modal'));
  }
  if (cancelGoalBtn) {
    eventManager.addEventListener(cancelGoalBtn, 'click', () => closeModal('goal-modal'));
  }
  if (goalForm) {
    eventManager.addEventListener(goalForm, 'submit', e => handleGoalSubmit(e, appState, onUpdate));
  }

  if (closeContributionModalBtn) {
    eventManager.addEventListener(closeContributionModalBtn, 'click', () =>
      closeModal('contribution-modal')
    );
  }
  if (cancelContributionBtn) {
    eventManager.addEventListener(cancelContributionBtn, 'click', () =>
      closeModal('contribution-modal')
    );
  }
  if (contributionForm) {
    eventManager.addEventListener(contributionForm, 'submit', e =>
      handleContributionSubmit(e, appState, onUpdate)
    );
  }

  if (savingsGoalsList) {
    eventManager.addEventListener(savingsGoalsList, 'click', event => {
      const target = event.target;
      const card = target.closest('.goal-card');
      if (!card) {
        return;
      }

      const goalId = parseInt(card.getAttribute('data-id'));
      if (target.classList.contains('btn-edit-goal')) {
        openGoalModal(appState.appData, goalId);
      }
      if (target.classList.contains('btn-delete-goal')) {
        deleteSavingsGoal(goalId, appState, onUpdate);
      }
      if (target.classList.contains('btn-contribute')) {
        openContributionModal(appState.appData, goalId);
      }
    });
  }
>>>>>>> 01258c61
}

function openGoalModal(appData, goalId = null) {
  populateGoalAccountDropdown(appData);
  const form = document.getElementById('goal-form');
  const title = document.getElementById('goal-modal-title');

  // Always reset form first
  form.reset();
  document.getElementById('goal-id').value = '';

  if (goalId) {
    const goal = appData.savingsGoals.find(g => g.id === goalId);
    if (goal) {
      title.textContent = 'Edit Savings Goal';
      // Populate form fields
      document.getElementById('goal-id').value = goal.id;
      document.getElementById('goal-name').value = goal.name;
      document.getElementById('goal-target').value = goal.targetAmount;
      document.getElementById('goal-account').value = goal.linkedAccountId;
      document.getElementById('goal-current').value = goal.currentAmount;
      document.getElementById('goal-target-date').value = goal.targetDate || '';
      document.getElementById('goal-description').value = goal.description || '';

      openModal('goal-modal', { goalId, isEdit: true });
    }
  } else {
    title.textContent = 'Add New Savings Goal';
    openModal('goal-modal', { isEdit: false });
  }
}

async function handleGoalSubmit(event, appState, onUpdate) {
  event.preventDefault();

  // Clear previous errors
  clearFormErrors('goal-form');

  try {
    const goalId = document.getElementById('goal-id').value;
    const linkedAccountId = parseInt(document.getElementById('goal-account').value);

    const goalData = {
      name: document.getElementById('goal-name').value,
      targetAmount: safeParseFloat(document.getElementById('goal-target').value),
      linkedAccountId,
      currentAmount: safeParseFloat(document.getElementById('goal-current').value),
      target_date: document.getElementById('goal-target-date').value || null,
      description: document.getElementById('goal-description').value,
    };

    // Validate form data with cross-field validation
    const { errors, hasErrors } = validateFormWithCrossFields(
      goalData,
      ValidationSchemas.savingsGoal,
      CrossFieldValidators.savingsGoal
    );

    if (hasErrors) {
      // Show field-level errors
      Object.entries(errors).forEach(([field, error]) => {
        const fieldId =
          field === 'targetAmount'
            ? 'goal-target'
            : field === 'linkedAccountId'
              ? 'goal-account'
              : field === 'currentAmount'
                ? 'goal-current'
                : field === 'target_date'
                  ? 'goal-target-date'
                  : `goal-${field}`;
        showFieldError(fieldId, error);
      });
      showError('Please correct the errors in the form.');
      return;
    }

    // Convert back to snake_case for database
    const dbGoalData = {
      name: goalData.name,
      target_amount: goalData.targetAmount,
      linked_account_id: goalData.linkedAccountId,
      current_amount: goalData.currentAmount,
      target_date: goalData.target_date,
      description: goalData.description,
    };

    // UPDATED: Check if the linked account exists in either cash accounts or investment accounts
    const cashAccount = appState.appData.cashAccounts.find(acc => acc.id === linkedAccountId);
    const investmentAccount = appState.appData.investmentAccounts.find(
      acc => acc.id === linkedAccountId
    );

    if (!cashAccount && !investmentAccount) {
      showError('Selected account not found. Please choose a valid savings account.');
      return;
    }

    if (goalId) {
      const savedGoal = await db.updateSavingsGoal(parseInt(goalId), dbGoalData);
      const index = appState.appData.savingsGoals.findIndex(g => g.id === parseInt(goalId));
      if (index > -1) {
        appState.appData.savingsGoals[index] = mapSavingsGoal(savedGoal);
      }
    } else {
      dbGoalData.created_date = new Date().toISOString().split('T')[0];
      const savedGoal = await db.addSavingsGoal(dbGoalData);
      appState.appData.savingsGoals.push(mapSavingsGoal(savedGoal));
    }

    closeModal('goal-modal');
    onUpdate();
    announceToScreenReader('Savings goal saved successfully.');
  } catch (error) {
    debug.error('Error saving savings goal:', error);
    showError('Failed to save savings goal.');
  }
}

function openContributionModal(appData, goalId) {
  const goal = appData.savingsGoals.find(g => g.id === goalId);
  if (!goal) {
    return;
  }

  // Populate contribution source dropdown to include cash accounts
  populateContributionSourceDropdown(appData);

  const modalData = { goalId, goalName: escapeHtml(goal.name) };

  // Set goal ID after modal opens
  setTimeout(() => {
    document.getElementById('contribution-goal-id').value = goalId;
  }, 0);

  openModal('contribution-modal', modalData);
}

// Function to handle transaction deletion and revert savings goal contributions
export async function handleSavingsGoalTransactionDeletion(transaction, appState) {
  // Check if this transaction is a savings goal contribution
  if (!transaction.description || !transaction.description.includes('[Savings Goal')) {
    return;
  }

  // Extract goal name from transaction description
  const goalNameMatch = transaction.description.match(/\[Savings Goal(?:: ([^\]]+))?\]/);
  if (!goalNameMatch) {
    return;
  }

  // Find the savings goal by matching the linked account
  const goal = appState.appData.savingsGoals.find(
    g => g.linkedAccountId === transaction.account_id
  );

  if (!goal) {
    debug.warn('Could not find savings goal for transaction:', transaction.description);
    return;
  }

  try {
    // Revert the contribution amount from the goal
    goal.currentAmount = subtractMoney(goal.currentAmount, Math.abs(transaction.amount));

    // Ensure currentAmount doesn't go negative
    if (moneyLessThan(goal.currentAmount, 0)) {
      goal.currentAmount = 0;
    }

    // Update completed status if needed
    if (goal.completedDate && moneyLessThan(goal.currentAmount, goal.targetAmount)) {
      goal.completedDate = null;
    }

    // Update the goal in the database
    await db.updateSavingsGoal(goal.id, {
      current_amount: goal.currentAmount,
      completed_date: goal.completedDate,
    });

    debug.log(
      `Reverted savings goal contribution: ${goal.name}, new amount: ${goal.currentAmount}`
    );
  } catch (error) {
    debug.error('Error reverting savings goal contribution:', error);
  }
}

// UPDATED: New function to populate contribution source dropdown
function populateContributionSourceDropdown(appData) {
  const select = document.getElementById('contribution-source');
  if (!select) {
    return;
  }

  select.innerHTML = '<option value="" disabled selected>Select Source Account</option>';

  // Add cash accounts as contribution sources
  appData.cashAccounts
    .filter(acc => acc.isActive)
    .forEach(acc => {
      select.innerHTML += `<option value="cash-${acc.id}">${escapeHtml(acc.name)} (Cash)</option>`;
    });

  // Add investment accounts as contribution sources (if any)
  appData.investmentAccounts
    .filter(acc => acc.accountType !== 'Savings Account') // Don't allow transferring from savings to savings
    .forEach(acc => {
      select.innerHTML += `<option value="investment-${acc.id}">${escapeHtml(acc.name)} (Investment)</option>`;
    });
}

async function handleContributionSubmit(event, appState, onUpdate) {
  event.preventDefault();

  // Clear previous errors
  clearFormErrors('contribution-form');

  try {
    const goalId = parseInt(document.getElementById('contribution-goal-id').value);
    const amount = safeParseFloat(document.getElementById('contribution-amount').value);
    const sourceValue = document.getElementById('contribution-source').value;

    // Validate contribution amount
    const amountError = ValidationRules.positiveNumber(amount);
    if (amountError) {
      showFieldError('contribution-amount', amountError);
      showError('Please correct the errors in the form.');
      return;
    }

    if (!sourceValue) {
      showFieldError('contribution-source', 'Please select a source account');
      showError('Please correct the errors in the form.');
      return;
    }

    // UPDATED: Parse the source account type and ID
    const [sourceType, sourceIdStr] = sourceValue.split('-');
    const sourceAccountId = parseInt(sourceIdStr);

    if (!sourceType || !sourceAccountId) {
      showError('Invalid source account selected.');
      return;
    }

    const goal = appState.appData.savingsGoals.find(g => g.id === goalId);
    if (!goal) {
      showError('Savings goal not found.');
      return;
    }

    // UPDATED: Find the target account (could be cash or investment account)
    const targetCashAccount = appState.appData.cashAccounts.find(
      acc => acc.id === goal.linkedAccountId
    );
    const targetInvestmentAccount = appState.appData.investmentAccounts.find(
      acc => acc.id === goal.linkedAccountId
    );

    const targetAccount = targetCashAccount || targetInvestmentAccount;
    const isTargetCashAccount = !!targetCashAccount;

    if (!targetAccount) {
      showError('Target savings account not found.');
      return;
    }

    // UPDATED: Find the source account
    let sourceAccount;
    let isSourceCashAccount = false;

    if (sourceType === 'cash') {
      sourceAccount = appState.appData.cashAccounts.find(a => a.id === sourceAccountId);
      isSourceCashAccount = true;
    } else if (sourceType === 'investment') {
      sourceAccount = appState.appData.investmentAccounts.find(a => a.id === sourceAccountId);
      isSourceCashAccount = false;
    }

    if (!sourceAccount) {
      showError('Source account not found.');
      return;
    }

    // Handle transfers between accounts
    if (isSourceCashAccount && isTargetCashAccount) {
      // Both are cash accounts - use linked transactions for proper transfer
      const linkedTransactions = await transactionManager.addLinkedTransactions(
        sourceAccountId,
        goal.linkedAccountId,
        amount,
        `Transfer to ${targetAccount.name} [Savings Goal: ${goal.name}]`,
        `Contribution to ${goal.name} [Savings Goal]`
      );

      // Add both transactions to the UI
      appState.appData.transactions.unshift(
        { ...linkedTransactions.from, amount: parseFloat(linkedTransactions.from.amount) },
        { ...linkedTransactions.to, amount: parseFloat(linkedTransactions.to.amount) }
      );
    } else if (isSourceCashAccount) {
      // Source is cash, target is investment - create withdrawal only
      const withdrawal = {
        date: new Date().toISOString().split('T')[0],
        account_id: sourceAccountId,
        category: 'Transfer',
        description: `Transfer to ${targetAccount.name} [Savings Goal: ${goal.name}]`,
        amount: -amount,
        cleared: true,
      };
      const savedWithdrawal = await transactionManager.addTransaction(withdrawal);
      appState.appData.transactions.unshift({
        ...savedWithdrawal,
        amount: parseFloat(savedWithdrawal.amount),
      });

      // Update investment account balance
      targetAccount.balance = addMoney(targetAccount.balance, amount);
      await db.updateInvestmentAccount(targetAccount.id, { balance: targetAccount.balance });
    } else if (isTargetCashAccount) {
      // Source is investment, target is cash - create deposit only
      const deposit = {
        date: new Date().toISOString().split('T')[0],
        account_id: goal.linkedAccountId,
        category: 'Transfer',
        description: `Contribution to ${goal.name} [Savings Goal]`,
        amount,
        cleared: true,
      };
      const savedDeposit = await transactionManager.addTransaction(deposit);
      appState.appData.transactions.unshift({
        ...savedDeposit,
        amount: parseFloat(savedDeposit.amount),
      });

      // Update investment account balance
      sourceAccount.balance = subtractMoney(sourceAccount.balance, amount);
      await db.updateInvestmentAccount(sourceAccount.id, { balance: sourceAccount.balance });
    } else {
      // Both are investment accounts - just update balances
      sourceAccount.balance = subtractMoney(sourceAccount.balance, amount);
      targetAccount.balance = addMoney(targetAccount.balance, amount);
      await db.updateInvestmentAccount(sourceAccount.id, { balance: sourceAccount.balance });
      await db.updateInvestmentAccount(targetAccount.id, { balance: targetAccount.balance });
    }

    // Update savings goal progress
    goal.currentAmount = addMoney(goal.currentAmount, amount);
    if (!moneyLessThan(goal.currentAmount, goal.targetAmount) && !goal.completedDate) {
      goal.completedDate = new Date().toISOString().split('T')[0];
    }
    await db.updateSavingsGoal(goal.id, {
      current_amount: goal.currentAmount,
      completed_date: goal.completedDate,
    });

    closeModal('contribution-modal');
    onUpdate();
    announceToScreenReader('Contribution saved.');
  } catch (error) {
    debug.error('Error processing contribution:', error);
    showError('Failed to process contribution.');
  }
}

async function deleteSavingsGoal(id, appState, onUpdate) {
  if (confirm('Are you sure you want to delete this savings goal?')) {
    try {
      await db.deleteSavingsGoal(id);
      appState.appData.savingsGoals = appState.appData.savingsGoals.filter(g => g.id !== id);
      onUpdate();
    } catch (error) {
      showError('Failed to delete savings goal.');
    }
  }
}

export function renderSavingsGoals(appState) {
  const list = document.getElementById('savings-goals-list');
  if (!list) {
    return;
  }

  if (appState.appData.savingsGoals.length === 0) {
    list.innerHTML = '<div class="empty-state">No savings goals added yet.</div>';
    return;
  }

  list.innerHTML = appState.appData.savingsGoals
    .map(goal => {
      const progress = goal.targetAmount > 0 ? (goal.currentAmount / goal.targetAmount) * 100 : 0;
      const clampedProgress = Math.min(progress, 100);

      // Check if linked account exists and show appropriate status
      const cashAccount = appState.appData.cashAccounts.find(
        acc => acc.id === goal.linkedAccountId
      );
      const investmentAccount = appState.appData.investmentAccounts.find(
        acc => acc.id === goal.linkedAccountId
      );
      const linkedAccount = cashAccount || investmentAccount;
      const accountDeleted = !linkedAccount;

      // Determine icon based on completion status
      const icon = goal.completedDate ? '✅' : '🎯';

      return `
        <div class="goal-card ${goal.completedDate ? 'completed' : ''} ${accountDeleted ? 'error' : ''}" data-id="${goal.id}">
            ${accountDeleted ? '<div class="goal-error-notice">Linked account was deleted!</div>' : ''}
            
            <div class="goal-card__icon">${icon}</div>
            
            <div class="goal-card__name">${escapeHtml(goal.name)}</div>
            
            <div class="goal-card__progress">
                <div class="goal-card__progress-bar">
                    <div class="goal-card__progress-fill" style="width: ${clampedProgress}%"></div>
                </div>
                <div class="goal-card__progress-text">
                    <div class="goal-card__progress-percent">${Math.round(clampedProgress)}%</div>
                    <div class="goal-card__amounts">
                        <span class="goal-card__current">${formatCurrency(goal.currentAmount)}</span>
                        <span class="goal-card__target">of ${formatCurrency(goal.targetAmount)}</span>
                    </div>
                </div>
            </div>

            <div class="goal-card__actions">
                <button class="btn btn--primary btn-contribute" data-id="${goal.id}" ${accountDeleted ? 'disabled' : ''}>Contribute</button>
                <button class="btn btn--secondary btn-edit-goal" data-id="${goal.id}">Edit</button>
                <button class="icon-btn btn-delete-goal" data-id="${goal.id}" title="Delete">🗑️</button>
            </div>
        </div>
        `;
    })
    .join('');
}

// UPDATED: Modified to include both cash and investment savings accounts
function populateGoalAccountDropdown(appData) {
  const select = document.getElementById('goal-account');
  if (!select) {
    return;
  }

  select.innerHTML = '<option value="" disabled selected>Select Savings Account</option>';

  // Add cash accounts with type "Savings"
  appData.cashAccounts
    .filter(acc => acc.type === 'Savings' && acc.isActive)
    .forEach(acc => {
      select.innerHTML += `<option value="${acc.id}">${escapeHtml(acc.name)} (Cash Savings)</option>`;
    });

  // Add investment accounts with type "Savings Account"
  appData.investmentAccounts
    .filter(acc => acc.accountType === 'Savings Account')
    .forEach(acc => {
      select.innerHTML += `<option value="${acc.id}">${escapeHtml(acc.name)} (Investment Savings)</option>`;
    });
}<|MERGE_RESOLUTION|>--- conflicted
+++ resolved
@@ -34,90 +34,7 @@
   };
 }
 
-let eventListeners = [];
-
 export function setupEventListeners(appState, onUpdate) {
-<<<<<<< HEAD
-    // Clean up any existing listeners first
-    cleanupEventListeners();
-    
-    // Store references to event handlers
-    const handlers = {
-        openGoalModal: () => openGoalModal(appState.appData),
-        closeGoalModal: () => closeModal('goal-modal'),
-        cancelGoalModal: () => closeModal('goal-modal'),
-        submitGoalForm: (e) => handleGoalSubmit(e, appState, onUpdate),
-        closeContributionModal: () => closeModal('contribution-modal'),
-        cancelContributionModal: () => closeModal('contribution-modal'),
-        submitContributionForm: (e) => handleContributionSubmit(e, appState, onUpdate),
-        listClick: event => {
-            const target = event.target;
-            const card = target.closest('.savings-goal-card');
-            if (!card) return;
-
-            const goalId = parseInt(card.getAttribute('data-id'));
-            if (target.classList.contains('btn-edit-goal')) openGoalModal(appState.appData, goalId);
-            if (target.classList.contains('btn-delete-goal')) deleteSavingsGoal(goalId, appState, onUpdate);
-            if (target.classList.contains('btn-contribute')) openContributionModal(appState.appData, goalId);
-        }
-    };
-    
-    // Add event listeners and store references
-    const addGoalBtn = document.getElementById("add-goal-btn");
-    if (addGoalBtn) {
-        addGoalBtn.addEventListener("click", handlers.openGoalModal);
-        eventListeners.push({ element: addGoalBtn, type: "click", handler: handlers.openGoalModal });
-    }
-    
-    const closeGoalModal = document.getElementById("close-goal-modal");
-    if (closeGoalModal) {
-        closeGoalModal.addEventListener("click", handlers.closeGoalModal);
-        eventListeners.push({ element: closeGoalModal, type: "click", handler: handlers.closeGoalModal });
-    }
-    
-    const cancelGoalBtn = document.getElementById("cancel-goal-btn");
-    if (cancelGoalBtn) {
-        cancelGoalBtn.addEventListener("click", handlers.cancelGoalModal);
-        eventListeners.push({ element: cancelGoalBtn, type: "click", handler: handlers.cancelGoalModal });
-    }
-    
-    const goalForm = document.getElementById("goal-form");
-    if (goalForm) {
-        goalForm.addEventListener("submit", handlers.submitGoalForm);
-        eventListeners.push({ element: goalForm, type: "submit", handler: handlers.submitGoalForm });
-    }
-
-    const closeContributionModal = document.getElementById("close-contribution-modal");
-    if (closeContributionModal) {
-        closeContributionModal.addEventListener("click", handlers.closeContributionModal);
-        eventListeners.push({ element: closeContributionModal, type: "click", handler: handlers.closeContributionModal });
-    }
-    
-    const cancelContributionBtn = document.getElementById("cancel-contribution-btn");
-    if (cancelContributionBtn) {
-        cancelContributionBtn.addEventListener("click", handlers.cancelContributionModal);
-        eventListeners.push({ element: cancelContributionBtn, type: "click", handler: handlers.cancelContributionModal });
-    }
-    
-    const contributionForm = document.getElementById("contribution-form");
-    if (contributionForm) {
-        contributionForm.addEventListener("submit", handlers.submitContributionForm);
-        eventListeners.push({ element: contributionForm, type: "submit", handler: handlers.submitContributionForm });
-    }
-
-    const savingsList = document.getElementById("savings-goals-list");
-    if (savingsList) {
-        savingsList.addEventListener('click', handlers.listClick);
-        eventListeners.push({ element: savingsList, type: 'click', handler: handlers.listClick });
-    }
-}
-
-export function cleanupEventListeners() {
-    eventListeners.forEach(({ element, type, handler }) => {
-        element.removeEventListener(type, handler);
-    });
-    eventListeners = [];
-=======
   // Cache DOM elements
   const addGoalBtn = document.getElementById('add-goal-btn');
   const closeGoalModalBtn = document.getElementById('close-goal-modal');
@@ -177,7 +94,6 @@
       }
     });
   }
->>>>>>> 01258c61
 }
 
 function openGoalModal(appData, goalId = null) {
