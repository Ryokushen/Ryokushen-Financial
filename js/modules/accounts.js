// js/modules/accounts.js
import db from '../database.js';
import { formatCurrency, escapeHtml, safeParseFloat } from './utils.js';
import { showError, announceToScreenReader, openModal, closeModal } from './ui.js';
import {
  validateForm,
  ValidationSchemas,
  showFieldError,
  clearFormErrors,
  validateWithAsyncRules,
  AsyncValidators,
} from './validation.js';
import {
  setupModalEventListeners,
  createFormSubmitHandler,
  populateFormFromData,
  displayValidationErrors,
} from './formUtils.js';
import { eventManager } from './eventManager.js';
import { transactionManager } from './transactionManager.js';

let eventListeners = [];

export function setupEventListeners(appState, onUpdate) {
<<<<<<< HEAD
    // Clean up any existing listeners first
    cleanupEventListeners();
    
    // Store references to event handlers
    const handlers = {
        openModal: () => openCashAccountModal(appState.appData),
        closeModal: () => closeModal('cash-account-modal'),
        cancelModal: () => closeModal('cash-account-modal'),
        submitForm: (e) => handleCashAccountSubmit(e, appState, onUpdate),
        listClick: (event) => {
            const target = event.target;
            const id = parseInt(target.getAttribute('data-id'));
            if (!id) return;

            if (target.classList.contains('btn-edit-account')) {
                openCashAccountModal(appState.appData, id);
            }
            if (target.classList.contains('btn-delete-account')) {
                deleteCashAccount(id, appState, onUpdate);
            }
        }
    };
    
    // Add event listeners and store references
    const addCashAccountBtn = document.getElementById("add-cash-account-btn");
    if (addCashAccountBtn) {
        addCashAccountBtn.addEventListener("click", handlers.openModal);
        eventListeners.push({ element: addCashAccountBtn, type: "click", handler: handlers.openModal });
    }
    
    const closeCashAccountModal = document.getElementById("close-cash-account-modal");
    if (closeCashAccountModal) {
        closeCashAccountModal.addEventListener("click", handlers.closeModal);
        eventListeners.push({ element: closeCashAccountModal, type: "click", handler: handlers.closeModal });
    }
    
    const cancelCashAccountBtn = document.getElementById("cancel-cash-account-btn");
    if (cancelCashAccountBtn) {
        cancelCashAccountBtn.addEventListener("click", handlers.cancelModal);
        eventListeners.push({ element: cancelCashAccountBtn, type: "click", handler: handlers.cancelModal });
    }
    
    const cashAccountForm = document.getElementById("cash-account-form");
    if (cashAccountForm) {
        cashAccountForm.addEventListener("submit", handlers.submitForm);
        eventListeners.push({ element: cashAccountForm, type: "submit", handler: handlers.submitForm });
    }
    
    const cashAccountsList = document.getElementById("cash-accounts-list");
    if (cashAccountsList) {
        cashAccountsList.addEventListener('click', handlers.listClick);
        eventListeners.push({ element: cashAccountsList, type: 'click', handler: handlers.listClick });
    }
}

export function cleanupEventListeners() {
    eventListeners.forEach(({ element, type, handler }) => {
        element.removeEventListener(type, handler);
    });
    eventListeners = [];
=======
  const addCashAccountBtn = document.getElementById('add-cash-account-btn');
  if (addCashAccountBtn) {
    eventManager.addEventListener(addCashAccountBtn, 'click', () =>
      openCashAccountModal(appState.appData)
    );
  }

  // Use the new modal event listener utility
  setupModalEventListeners('cash-account-modal', {
    onSubmit: e => handleCashAccountSubmit(e, appState, onUpdate),
  });
>>>>>>> 01258c61
}

function openCashAccountModal(appData, accountId = null) {
  const modalData = { accountId };

  // Pre-configure form fields before modal opens
  const form = document.getElementById('cash-account-form');
  const initialBalanceField = document.getElementById('cash-account-initial-balance');
  const initialBalanceParent = initialBalanceField?.parentElement;

  if (accountId) {
    const account = appData.cashAccounts.find(a => a.id === accountId);
    if (account) {
      // Modal will be reset by modalManager, so we need to populate after open
      setTimeout(() => {
        populateFormFromData(
          'cash-account-form',
          {
            id: account.id,
            name: account.name,
            type: account.type,
            institution: account.institution || '',
            notes: account.notes || '',
          },
          'cash-account-'
        );
        if (initialBalanceField) {
          initialBalanceField.disabled = true;
        }
        if (initialBalanceParent) {
          initialBalanceParent.style.display = 'none';
        }
      }, 0);
    }
  } else {
    // For new accounts, ensure initial balance field is visible
    setTimeout(() => {
      document.getElementById('cash-account-id').value = '';
      if (initialBalanceField) {
        initialBalanceField.disabled = false;
      }
      if (initialBalanceParent) {
        initialBalanceParent.style.display = 'block';
      }
    }, 0);
  }

  openModal('cash-account-modal', modalData);
}

async function handleCashAccountSubmit(event, appState, onUpdate) {
  event.preventDefault();

  // Clear previous errors
  clearFormErrors('cash-account-form');

  try {
    const accountId = document.getElementById('cash-account-id').value;
    const accountData = {
      name: document.getElementById('cash-account-name').value,
      type: document.getElementById('cash-account-type').value,
      institution: document.getElementById('cash-account-institution').value,
      notes: document.getElementById('cash-account-notes').value,
      isActive: true,
    };

    // Validate form data
    const asyncValidators = {
      name: AsyncValidators.uniqueAccountName(
        appState.appData.cashAccounts,
        accountId ? parseInt(accountId) : null
      ),
    };

    const { errors, hasErrors } = await validateWithAsyncRules(
      accountData,
      ValidationSchemas.cashAccount,
      asyncValidators
    );

    if (hasErrors) {
      // Show field-level errors
      Object.entries(errors).forEach(([field, error]) => {
        showFieldError(`cash-account-${field}`, error);
      });
      showError('Please correct the errors in the form.');
      return;
    }

    if (accountId) {
      await db.updateCashAccount(parseInt(accountId), accountData);
      const index = appState.appData.cashAccounts.findIndex(a => a.id === parseInt(accountId));
      if (index > -1) {
        const oldAccount = appState.appData.cashAccounts[index];
        appState.appData.cashAccounts[index] = { ...oldAccount, ...accountData };
      }
    } else {
      const initialBalance = safeParseFloat(
        document.getElementById('cash-account-initial-balance').value
      );

      // Validate initial balance if provided
      if (document.getElementById('cash-account-initial-balance').value && isNaN(initialBalance)) {
        showFieldError('cash-account-initial-balance', 'Initial balance must be a valid number');
        showError('Please correct the errors in the form.');
        return;
      }
      const savedAccount = await db.addCashAccount(accountData);
      const newAccount = { ...savedAccount, isActive: savedAccount.is_active, balance: 0 };

      if (initialBalance !== 0) {
        const initialTransaction = {
          date: new Date().toISOString().split('T')[0],
          account_id: savedAccount.id,
          category: 'Income',
          description: 'Initial Balance',
          amount: initialBalance,
          cleared: true,
        };
        const savedTransaction = await transactionManager.addTransaction(initialTransaction);
        appState.appData.transactions.unshift({
          ...savedTransaction,
          amount: parseFloat(savedTransaction.amount),
        });
        // Balance will be recalculated automatically
      }
      appState.appData.cashAccounts.push(newAccount);
    }

    closeModal('cash-account-modal');
    onUpdate();
    announceToScreenReader('Account saved successfully');
  } catch (error) {
    showError('Failed to save account.');
  }
}

async function deleteCashAccount(id, appState, onUpdate) {
  const account = appState.appData.cashAccounts.find(a => a.id === id);
  if (!account) {
    return;
  }

  if (
    confirm(
      `Are you sure you want to delete "${account.name}"? This will also delete ALL associated transactions.`
    )
  ) {
    try {
      // Get all transactions for this account before deletion
      const accountTransactions = appState.appData.transactions.filter(t => t.account_id === id);
      const transactionIds = accountTransactions.map(t => t.id);

      // Use TransactionManager to delete transactions in batch if there are any
      if (transactionIds.length > 0) {
        await transactionManager.deleteMultipleTransactions(transactionIds);
      }

      // Now delete the account itself
      await db.deleteCashAccount(id);

      // Update local state
      appState.appData.cashAccounts = appState.appData.cashAccounts.filter(a => a.id !== id);
      appState.appData.transactions = appState.appData.transactions.filter(
        t => t.account_id !== id
      );

      onUpdate();
      announceToScreenReader('Cash account and transactions deleted');
    } catch (error) {
      showError('Failed to delete cash account.');
    }
  }
}

export function renderCashAccounts(appState) {
  const { appData } = appState;

  // Update summary values if they exist
  const totalValue = appData.cashAccounts
    .filter(account => account.isActive)
    .reduce((sum, account) => sum + (account.balance || 0), 0);

  const totalValueEl = document.getElementById('accounts-total-value');
  if (totalValueEl) {
    totalValueEl.textContent = formatCurrency(totalValue);
  }

  const countEl = document.getElementById('accounts-count');
  if (countEl) {
    countEl.textContent = appData.cashAccounts.length;
  }

  // Render card layout
  const accountsGrid = document.getElementById('accounts-grid');
  if (accountsGrid) {
    // Get account type icons
    const getAccountIcon = type => {
      const icons = {
        Checking: '💳',
        Savings: '💰',
        'Money Market': '🏦',
        Other: '📊',
      };
      return icons[type] || '💼';
    };

    accountsGrid.innerHTML = appData.cashAccounts
      .map(account => {
        const balance = account.balance || 0;
        const isActive = account.isActive !== false;

        return `
            <div class="account-card ${!isActive ? 'inactive' : ''}" data-id="${account.id}">
                <div class="account-card__icon">${getAccountIcon(account.type)}</div>
                <div class="account-card__balance" data-sensitive="true">${formatCurrency(balance)}</div>
                <div class="account-card__name">${escapeHtml(account.name)}</div>
                <div class="account-card__details">
                    <div>🏦 ${escapeHtml(account.institution || 'No institution')}</div>
                    <div>📁 ${escapeHtml(account.type)}</div>
                    <div>🔄 ${isActive ? 'Active' : 'Inactive'}</div>
                </div>
                <div class="account-card__actions">
                    <button class="btn btn--primary btn-edit-account" data-id="${account.id}">Edit</button>
                    <button class="btn btn--secondary btn-delete-account" data-id="${account.id}">Delete</button>
                </div>
            </div>
            `;
      })
      .join('');

    // Also update event listeners for the grid
    eventManager.addEventListener(accountsGrid, 'click', event => {
      const target = event.target;
      const card = target.closest('.account-card');
      if (!card) {
        return;
      }

      const id = parseInt(card.getAttribute('data-id'));
      if (!id) {
        return;
      }

      if (target.classList.contains('btn-edit-account')) {
        openCashAccountModal(appData, id);
      }
      if (target.classList.contains('btn-delete-account')) {
        deleteCashAccount(id, appState, () => {
          // Refresh accounts after delete
          renderCashAccounts(appState);
        });
      }
    });
  }
}

export function populateAccountDropdowns(appData) {
  const selectors = [
    document.getElementById('transaction-account'),
    document.getElementById('contribution-source'),
    document.getElementById('recurring-account'),
  ];

  // Get active cash accounts
  const activeAccounts = appData.cashAccounts.filter(a => a.isActive);

  // Get credit card accounts (type = 'Credit Card')
  const creditCardAccounts = appData.debtAccounts.filter(a => a.type === 'Credit Card');

  // Build options HTML with optgroups for better organization
  let optionsHtml = '';

  // Add cash accounts
  if (activeAccounts.length > 0) {
    optionsHtml += '<optgroup label="Cash Accounts">';
    optionsHtml += activeAccounts
      .map(account => `<option value="cash_${account.id}">${escapeHtml(account.name)}</option>`)
      .join('');
    optionsHtml += '</optgroup>';
  }

  // Add credit card accounts (only for transaction-account selector)
  const transactionAccountSelect = document.getElementById('transaction-account');

  selectors.forEach(select => {
    if (select) {
      const currentValue = select.value;
      let selectOptionsHtml = optionsHtml;

      // Only add credit cards to the transaction account dropdown
      if (select === transactionAccountSelect && creditCardAccounts.length > 0) {
        selectOptionsHtml += '<optgroup label="Credit Cards">';
        selectOptionsHtml += creditCardAccounts
          .map(
            account => `<option value="cc_${account.id}">${escapeHtml(account.name)} (CC)</option>`
          )
          .join('');
        selectOptionsHtml += '</optgroup>';
      }

      select.innerHTML = `<option value="" disabled selected>— Select account —</option>${selectOptionsHtml}`;
      if (currentValue) {
        select.value = currentValue;
      }
    }
  });
}
// Cleanup function for accounts module
export function cleanup() {
  // Note: eventManager handles all listener cleanup automatically
  // Module-specific cleanup can be added here if needed
}<|MERGE_RESOLUTION|>--- conflicted
+++ resolved
@@ -19,71 +19,7 @@
 import { eventManager } from './eventManager.js';
 import { transactionManager } from './transactionManager.js';
 
-let eventListeners = [];
-
 export function setupEventListeners(appState, onUpdate) {
-<<<<<<< HEAD
-    // Clean up any existing listeners first
-    cleanupEventListeners();
-    
-    // Store references to event handlers
-    const handlers = {
-        openModal: () => openCashAccountModal(appState.appData),
-        closeModal: () => closeModal('cash-account-modal'),
-        cancelModal: () => closeModal('cash-account-modal'),
-        submitForm: (e) => handleCashAccountSubmit(e, appState, onUpdate),
-        listClick: (event) => {
-            const target = event.target;
-            const id = parseInt(target.getAttribute('data-id'));
-            if (!id) return;
-
-            if (target.classList.contains('btn-edit-account')) {
-                openCashAccountModal(appState.appData, id);
-            }
-            if (target.classList.contains('btn-delete-account')) {
-                deleteCashAccount(id, appState, onUpdate);
-            }
-        }
-    };
-    
-    // Add event listeners and store references
-    const addCashAccountBtn = document.getElementById("add-cash-account-btn");
-    if (addCashAccountBtn) {
-        addCashAccountBtn.addEventListener("click", handlers.openModal);
-        eventListeners.push({ element: addCashAccountBtn, type: "click", handler: handlers.openModal });
-    }
-    
-    const closeCashAccountModal = document.getElementById("close-cash-account-modal");
-    if (closeCashAccountModal) {
-        closeCashAccountModal.addEventListener("click", handlers.closeModal);
-        eventListeners.push({ element: closeCashAccountModal, type: "click", handler: handlers.closeModal });
-    }
-    
-    const cancelCashAccountBtn = document.getElementById("cancel-cash-account-btn");
-    if (cancelCashAccountBtn) {
-        cancelCashAccountBtn.addEventListener("click", handlers.cancelModal);
-        eventListeners.push({ element: cancelCashAccountBtn, type: "click", handler: handlers.cancelModal });
-    }
-    
-    const cashAccountForm = document.getElementById("cash-account-form");
-    if (cashAccountForm) {
-        cashAccountForm.addEventListener("submit", handlers.submitForm);
-        eventListeners.push({ element: cashAccountForm, type: "submit", handler: handlers.submitForm });
-    }
-    
-    const cashAccountsList = document.getElementById("cash-accounts-list");
-    if (cashAccountsList) {
-        cashAccountsList.addEventListener('click', handlers.listClick);
-        eventListeners.push({ element: cashAccountsList, type: 'click', handler: handlers.listClick });
-    }
-}
-
-export function cleanupEventListeners() {
-    eventListeners.forEach(({ element, type, handler }) => {
-        element.removeEventListener(type, handler);
-    });
-    eventListeners = [];
-=======
   const addCashAccountBtn = document.getElementById('add-cash-account-btn');
   if (addCashAccountBtn) {
     eventManager.addEventListener(addCashAccountBtn, 'click', () =>
@@ -95,7 +31,6 @@
   setupModalEventListeners('cash-account-modal', {
     onSubmit: e => handleCashAccountSubmit(e, appState, onUpdate),
   });
->>>>>>> 01258c61
 }
 
 function openCashAccountModal(appData, accountId = null) {
