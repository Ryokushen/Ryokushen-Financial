// js/modules/ui.js
// REMOVED: import { updateAllDisplays } from '../app.js';
import * as Accounts from './accounts.js';
import * as Transactions from './transactions.js';
import * as Investments from './investments.js';
import * as Debt from './debt.js';
import * as Recurring from './recurring.js';
import * as Savings from './savings.js';
// We need these two to properly render the dashboard tab specifically
import { createCharts } from './charts.js';
import { updateDashboard } from './dashboard.js'; // Import from dashboard module
import { modalManager } from './modalManager.js';
import { debug } from './debug.js';
import { reapplyPrivacy } from './privacy.js';
import { eventManager } from './eventManager.js';

export function announceToScreenReader(message) {
  const announcer = document.getElementById('screen-reader-announcer');
  if (announcer) {
    announcer.textContent = message;
    setTimeout(() => {
      announcer.textContent = '';
    }, 1000);
  }
}

export function showError(message) {
  debug.error(message);
  announceToScreenReader(`Error: ${message}`);

  const errorBanner = document.getElementById('error-banner');
  const errorMessage = document.getElementById('error-message');

  if (errorBanner && errorMessage) {
    errorMessage.textContent = message;
    errorBanner.style.display = 'flex';

    setTimeout(() => {
      if (errorBanner.style.display === 'flex') {
        errorBanner.style.display = 'none';
      }
    }, 5000);
  }
}

export function showSuccess(message) {
  debug.log(message);
  announceToScreenReader(message);
}

// Listen for custom show-error events from formUtils
eventManager.addEventListener(window, 'show-error', e => {
  if (e.detail && e.detail.message) {
    showError(e.detail.message);
  }
});

export function switchTab(tabName, appState) {
<<<<<<< HEAD
    // Clean up event listeners from all modules before switching tabs
    if (typeof Accounts.cleanupEventListeners === 'function') {
        Accounts.cleanupEventListeners();
    }
    if (typeof Transactions.cleanupEventListeners === 'function') {
        Transactions.cleanupEventListeners();
    }
    if (typeof Investments.cleanupEventListeners === 'function') {
        Investments.cleanupEventListeners();
    }
    if (typeof Debt.cleanupEventListeners === 'function') {
        Debt.cleanupEventListeners();
    }
    if (typeof Recurring.cleanupEventListeners === 'function') {
        Recurring.cleanupEventListeners();
    }
    if (typeof Savings.cleanupEventListeners === 'function') {
        Savings.cleanupEventListeners();
    }

    const tabContents = document.querySelectorAll(".tab-content");
    tabContents.forEach(content => {
        content.classList.remove("active");
    });

    const tabButtons = document.querySelectorAll(".tab-btn");
    tabButtons.forEach(button => {
        button.classList.remove("active");
    });

    const selectedTab = document.getElementById(tabName);
    if (selectedTab) {
        selectedTab.classList.add("active");
    }
=======
  // Force scroll to top when switching tabs
  window.scrollTo(0, 0);
>>>>>>> 01258c61

  // Prevent any focus that might cause scrolling
  if (document.activeElement && document.activeElement !== document.body) {
    document.activeElement.blur();
  }

  const tabContents = document.querySelectorAll('.tab-content');
  tabContents.forEach(content => {
    content.classList.remove('active');
  });

  const tabButtons = document.querySelectorAll('.tab-btn');
  tabButtons.forEach(button => {
    button.classList.remove('active');
  });

  const selectedTab = document.getElementById(tabName);
  if (selectedTab) {
    selectedTab.classList.add('active');
  }

  const activeButton = document.querySelector(`[data-tab="${tabName}"]`);
  if (activeButton) {
    activeButton.classList.add('active');
  }

  tabButtons.forEach(button => {
    button.classList.remove('active');
    button.setAttribute('aria-selected', 'false'); // Add
  });
  if (activeButton) {
    activeButton.classList.add('active');
    activeButton.setAttribute('aria-selected', 'true'); // Add
  }

  announceToScreenReader(`Switched to ${tabName} tab`);

  // CORRECTED LOGIC: Call specific renderers for each tab
  if (tabName === 'dashboard') {
    // Call only what's needed for the dashboard
    updateDashboard(appState);
    createCharts(appState);
  } else if (tabName === 'accounts') {
    Accounts.renderCashAccounts(appState);
  } else if (tabName === 'transactions') {
    Transactions.renderTransactions(appState);
  } else if (tabName === 'investments') {
    Investments.renderInvestmentAccountsEnhanced(appState);
    Savings.renderSavingsGoals(appState);
  } else if (tabName === 'debt') {
    Debt.renderDebtAccounts(appState);
    // Note: Debt charts are created by createCharts() in charts.js
  } else if (tabName === 'recurring') {
    Recurring.renderRecurringBills(appState);
  } else if (tabName === 'performance') {
    // Initialize performance dashboard when switching to it
    try {
      // Use dynamic import to avoid circular dependency issues
      import('./performanceDashboard.js')
        .then(module => {
          if (module.performanceDashboard) {
            module.performanceDashboard.init();
          }
        })
        .catch(error => {
          debug.error('Failed to load performance dashboard module:', error);
        });
    } catch (error) {
      debug.error('Failed to initialize performance dashboard:', error);
    }
  } else if (tabName === 'sankey') {
    try {
      import('./cashFlowSankey.js')
        .then(module => {
          if (module.cashFlowSankey) {
            window.cashFlowSankey = module.cashFlowSankey;
            module.cashFlowSankey.init();

            const periodButtons = document.querySelectorAll('.period-btn');
            periodButtons.forEach(btn => {
              btn.addEventListener('click', () => {
                periodButtons.forEach(b => b.classList.toggle('active', b === btn));
                module.cashFlowSankey.setPeriod(btn.dataset.period);
              });
            });

            const exportBtn = document.getElementById('export-sankey');
            if (exportBtn) {
              exportBtn.addEventListener('click', () => module.cashFlowSankey.exportDiagram());
            }
          }
        })
        .catch(error => {
          debug.error('Failed to load cash flow sankey module:', error);
        });
    } catch (error) {
      debug.error('Failed to initialize cash flow sankey:', error);
    }
  } else if (tabName === 'salary') {
    try {
      import('./payCalculator.js')
        .then(module => {
          if (module.payCalculator) {
            window.payCalculator = module.payCalculator;
            module.payCalculator.init();
          }
        })
        .catch(error => {
          debug.error('Failed to load pay calculator module:', error);
        });
    } catch (error) {
      debug.error('Failed to initialize pay calculator:', error);
    }
  } else if (tabName === 'settings') {
    // Initialize privacy settings when switching to settings tab
    import('./privacySettings.js')
      .then(module => {
        if (module.initializePrivacySettings) {
          setTimeout(() => module.initializePrivacySettings(), 100);
        }
      })
      .catch(error => {
        debug.error('Failed to load privacy settings module:', error);
      });
  }

  // Reapply privacy mode after rendering new content
  setTimeout(() => {
    reapplyPrivacy();
  }, 100);
}

// Use modalManager for all modal operations
export const openModal = modalManager.open.bind(modalManager);
export const closeModal = modalManager.close.bind(modalManager);

// Escape key handler is already managed by modalManager<|MERGE_RESOLUTION|>--- conflicted
+++ resolved
@@ -56,45 +56,8 @@
 });
 
 export function switchTab(tabName, appState) {
-<<<<<<< HEAD
-    // Clean up event listeners from all modules before switching tabs
-    if (typeof Accounts.cleanupEventListeners === 'function') {
-        Accounts.cleanupEventListeners();
-    }
-    if (typeof Transactions.cleanupEventListeners === 'function') {
-        Transactions.cleanupEventListeners();
-    }
-    if (typeof Investments.cleanupEventListeners === 'function') {
-        Investments.cleanupEventListeners();
-    }
-    if (typeof Debt.cleanupEventListeners === 'function') {
-        Debt.cleanupEventListeners();
-    }
-    if (typeof Recurring.cleanupEventListeners === 'function') {
-        Recurring.cleanupEventListeners();
-    }
-    if (typeof Savings.cleanupEventListeners === 'function') {
-        Savings.cleanupEventListeners();
-    }
-
-    const tabContents = document.querySelectorAll(".tab-content");
-    tabContents.forEach(content => {
-        content.classList.remove("active");
-    });
-
-    const tabButtons = document.querySelectorAll(".tab-btn");
-    tabButtons.forEach(button => {
-        button.classList.remove("active");
-    });
-
-    const selectedTab = document.getElementById(tabName);
-    if (selectedTab) {
-        selectedTab.classList.add("active");
-    }
-=======
   // Force scroll to top when switching tabs
   window.scrollTo(0, 0);
->>>>>>> 01258c61
 
   // Prevent any focus that might cause scrolling
   if (document.activeElement && document.activeElement !== document.body) {
