// js/modules/investments.js - Updated with Stock API Integration
import db from '../database.js';
import { safeParseFloat, escapeHtml, formatCurrency, debounce } from './utils.js';
import { showError, announceToScreenReader, openModal, closeModal } from './ui.js';
import {
  stockApiService,
  HoldingsUpdater,
  formatLastUpdateTime,
  initializeServices,
} from './stockApi.js';
import { loadingState, showButtonSuccess, showButtonError } from './loadingState.js';
import { domCache, cacheFormElements } from './domCache.js';
import { batchUpdateSavingsGoal, flushBatch } from './batchOperations.js';
import { debug } from './debug.js';
import { sumMoney, multiplyMoney } from './financialMath.js';
import {
  validateForm,
  ValidationSchemas,
  showFieldError,
  clearFormErrors,
  validateWithAsyncRules,
  AsyncValidators,
} from './validation.js';
import { InvestmentCalculators } from './investmentCalculators.js';
import { eventManager } from './eventManager.js';

// Initialize holdings updater (will be set with appState later)
let holdingsUpdater = null;

// Track last update time
let lastUpdateTime = null;

export function mapInvestmentAccount(account) {
  return {
    id: account.id,
    name: account.name,
    institution: account.institution,
    accountType: account.account_type,
    balance: safeParseFloat(account.balance),
    dayChange: safeParseFloat(account.day_change),
    holdings: (account.holdings || []).map(h => mapHolding(h)),
  };
}

function mapHolding(holding) {
  return {
    id: holding.id,
    symbol: holding.symbol,
    company: holding.company,
    shares: safeParseFloat(holding.shares),
    currentPrice: safeParseFloat(holding.current_price),
    value: safeParseFloat(holding.value),
  };
}

function openInvestmentAccountModal(appData, accountId = null) {
  // Cache form elements
  const elements = domCache.cacheElements({
    form: 'investment-account-form',
    title: 'investment-account-modal-title',
    accountId: 'investment-account-id',
    name: 'investment-account-name',
    institution: 'investment-account-institution',
    type: 'investment-account-type',
    balance: 'investment-account-balance',
    dayChange: 'investment-account-day-change',
  });

  elements.form.reset();
  elements.accountId.value = '';

  if (accountId) {
    const account = appData.investmentAccounts.find(a => a.id === accountId);
    if (account) {
      elements.title.textContent = 'Edit Investment Account';
      elements.accountId.value = account.id;
      elements.name.value = account.name;
      elements.institution.value = account.institution;
      elements.type.value = account.accountType;
      elements.balance.value = account.balance;
      elements.dayChange.value = account.dayChange;
    }
  } else {
    elements.title.textContent = 'Add New Investment Account';
    elements.dayChange.value = '0';
  }
  openModal('investment-account-modal');
}

async function handleInvestmentAccountSubmit(event, appState, onUpdate) {
  event.preventDefault();

  // Clear previous errors
  clearFormErrors('investment-account-form');

  try {
    // Use cached elements
    const elements = domCache.cacheElements({
      accountId: 'investment-account-id',
      name: 'investment-account-name',
      institution: 'investment-account-institution',
      type: 'investment-account-type',
      balance: 'investment-account-balance',
      dayChange: 'investment-account-day-change',
    });

    const accountId = elements.accountId.value;
    const accountData = {
      name: elements.name.value,
      institution: elements.institution.value,
      accountType: elements.type.value,
      balance: safeParseFloat(elements.balance.value),
      dayChange: safeParseFloat(elements.dayChange.value),
    };

    // Validate form data with async validation
    const asyncValidators = {
      name: AsyncValidators.uniqueInvestmentAccountName(
        appState.appData.investmentAccounts,
        accountId ? parseInt(accountId) : null
      ),
    };

    const { errors, hasErrors } = await validateWithAsyncRules(
      accountData,
      ValidationSchemas.investmentAccount,
      asyncValidators
    );

    if (hasErrors) {
      // Show field-level errors
      Object.entries(errors).forEach(([field, error]) => {
        const fieldId =
          field === 'accountType'
            ? 'investment-account-type'
            : field === 'dayChange'
              ? 'investment-account-day-change'
              : `investment-account-${field}`;
        showFieldError(fieldId, error);
      });
      showError('Please correct the errors in the form.');
      return;
    }

    if (accountId) {
      const savedAccount = await db.updateInvestmentAccount(parseInt(accountId), accountData);
      const index = appState.appData.investmentAccounts.findIndex(
        a => a.id === parseInt(accountId)
      );
      if (index !== -1) {
        const existingHoldings = appState.appData.investmentAccounts[index].holdings;
        appState.appData.investmentAccounts[index] = mapInvestmentAccount({
          ...savedAccount,
          holdings: existingHoldings,
        });
      }
    } else {
      const savedAccount = await db.addInvestmentAccount(accountData);
      appState.appData.investmentAccounts.push(mapInvestmentAccount(savedAccount));
    }

    closeModal('investment-account-modal');
    await onUpdate();
    announceToScreenReader('Investment account saved successfully');
  } catch (error) {
    showError('Failed to save investment account.');
  }
}

async function deleteInvestmentAccount(id, appState, onUpdate) {
  if (
    confirm(
      'Are you sure you want to delete this account? This will also unlink any savings goals.'
    )
  ) {
    try {
      const linkedGoals = appState.appData.savingsGoals.filter(goal => goal.linkedAccountId === id);

      // Batch update all linked savings goals
      const updatePromises = linkedGoals.map(goal =>
        batchUpdateSavingsGoal(goal.id, { linked_account_id: null })
          .then(() => {
            goal.linkedAccountId = null;
            goal.accountDeleted = true;
          })
          .catch(goalError => {
            debug.error(`Failed to update savings goal ${goal.id}:`, goalError);
            showError(
              `Warning: Failed to unlink savings goal "${goal.name}". You may need to update it manually.`
            );
          })
      );

      await Promise.all(updatePromises);
      await flushBatch();

      await db.deleteInvestmentAccount(id);
      appState.appData.investmentAccounts = appState.appData.investmentAccounts.filter(
        a => a.id !== id
      );

      await onUpdate();
      announceToScreenReader('Investment account deleted');
    } catch (error) {
      debug.error('Error deleting investment account:', error);
      showError('Failed to delete investment account. Please try again.');
    }
  }
}

function openHoldingModal(appData, accountId, holdingId = null) {
  const account = appData.investmentAccounts.find(a => a.id === accountId);
  if (!account) {
    showError('Parent account not found for holding.');
    return;
  }

  const modalData = { accountId, holdingId };

  // Populate after modal opens and form is reset
  setTimeout(() => {
    document.getElementById('holding-account-id').value = accountId;
    document.getElementById('holding-index').value = '';

    if (holdingId) {
      const holdingIndex = account.holdings.findIndex(h => h.id === holdingId);
      if (holdingIndex > -1) {
        const holding = account.holdings[holdingIndex];
        document.getElementById('holding-index').value = holdingIndex;
        document.getElementById('holding-symbol').value = holding.symbol;
        document.getElementById('holding-company').value = holding.company;
        document.getElementById('holding-shares').value = holding.shares;
        document.getElementById('holding-price').value = holding.currentPrice;
        document.getElementById('holding-value').value = holding.value;
      }
    }
  }, 0);

  openModal('holding-modal', modalData);
}

async function handleHoldingSubmit(event, appState, onUpdate) {
  event.preventDefault();

  // Clear previous errors
  clearFormErrors('holding-form');

  try {
    const accountId = parseInt(document.getElementById('holding-account-id').value);
    const holdingIndex = document.getElementById('holding-index').value;

    const formData = {
      symbol: document.getElementById('holding-symbol').value.toUpperCase().trim(),
      shares: safeParseFloat(document.getElementById('holding-shares').value),
      price: safeParseFloat(document.getElementById('holding-price').value),
    };

    // Validate form data
    const { errors, hasErrors } = validateForm(formData, ValidationSchemas.holding);

    if (hasErrors) {
      // Show field-level errors
      Object.entries(errors).forEach(([field, error]) => {
        showFieldError(`holding-${field}`, error);
      });
      showError('Please correct the errors in the form.');
      return;
    }

    // Add computed fields after validation
    const holdingData = {
      symbol: formData.symbol,
      shares: formData.shares,
      company: document.getElementById('holding-company').value.trim(),
      current_price: formData.price,
      value: multiplyMoney(formData.shares, formData.price),
    };

    const account = appState.appData.investmentAccounts.find(a => a.id === accountId);
    if (account) {
      if (holdingIndex !== '') {
        const holdingId = account.holdings[parseInt(holdingIndex)].id;
        const savedHolding = await db.updateHolding(holdingId, holdingData);
        account.holdings[parseInt(holdingIndex)] = mapHolding(savedHolding);
      } else {
        const savedHolding = await db.addHolding(accountId, holdingData);
        account.holdings.push(mapHolding(savedHolding));
      }

      // FIXED: Only recalculate balance from holdings if this account has holdings
      // For savings accounts and other accounts without holdings, preserve the manually set balance
      if (account.holdings && account.holdings.length > 0) {
        account.balance = sumMoney(account.holdings.map(h => h.value));
        await db.updateInvestmentAccount(accountId, account);
      }
    }

    closeModal('holding-modal');
    await onUpdate();
    announceToScreenReader('Holding saved successfully');
  } catch (error) {
    debug.error('Error saving holding:', error);
    showError('Failed to save holding. Please check your inputs and try again.');
  }
}

async function deleteHolding(accountId, holdingId, appState, onUpdate) {
  if (confirm('Are you sure you want to delete this holding?')) {
    try {
      const account = appState.appData.investmentAccounts.find(a => a.id === accountId);
      if (!account) {
        showError('Could not find the associated account.');
        return;
      }

      await db.deleteHolding(holdingId);

      account.holdings = account.holdings.filter(h => h.id !== holdingId);

      // FIXED: Only recalculate balance from holdings if this account still has holdings
      // If no holdings remain, preserve the account's balance (don't set to 0)
      if (account.holdings && account.holdings.length > 0) {
        account.balance = sumMoney(account.holdings.map(h => h.value));
        await db.updateInvestmentAccount(accountId, account);
      }

      await onUpdate();
      announceToScreenReader('Holding deleted');
    } catch (error) {
      debug.error('Error deleting holding:', error);
      showError('Failed to delete holding. Please try again.');
    }
  }
}

// NEW: Stock price update functions
async function updateAllStockPrices(appState, onUpdate) {
  // Ensure services are initialized
  const services = initializeServices();
  if (!holdingsUpdater) {
    holdingsUpdater = new HoldingsUpdater(appState, services.stockApiService);
  }

  if (!services.stockApiService.isConfigured) {
    showError(
      'Stock price updates require a Finnhub API key. Get a free key at finnhub.io and configure it in Settings.'
    );
    return;
  }

  const operation = async () => {
    announceToScreenReader('Updating stock prices...');
    const results = await holdingsUpdater.updateAllHoldings();
    lastUpdateTime = Date.now();
    await onUpdate();

    // Build detailed message including mutual funds
    let message = `Updated ${results.updated} holdings`;
    if (results.mutualFunds > 0) {
      message += ` (${results.mutualFunds} mutual funds skipped - not supported by free tier)`;
    }
    if (results.skipped > 0) {
      message += `, ${results.skipped} other skipped`;
    }
    if (results.failed > 0) {
      message += `, ${results.failed} failed`;
    }

    announceToScreenReader(message);

    // Show button status
    if (results.failed === 0 && results.mutualFunds === 0) {
      showButtonSuccess('update-all-prices-btn', '✓ Updated');
    } else if (results.failed > 0) {
      showButtonError('update-all-prices-btn', `⚠ ${results.failed} Failed`);
    } else if (results.mutualFunds > 0) {
      showButtonSuccess(
        'update-all-prices-btn',
        `✓ Updated (${results.mutualFunds} funds skipped)`
      );
    }

    // Show info message if mutual funds were skipped
    if (results.mutualFunds > 0) {
      const infoDiv = document.createElement('div');
      infoDiv.style.cssText =
        'background: var(--color-warning-bg); color: var(--color-warning); padding: 0.75rem; border-radius: var(--radius-md); margin-top: 0.5rem; font-size: var(--font-size-sm);';
      infoDiv.innerHTML = `ℹ️ ${results.mutualFunds} mutual fund${results.mutualFunds > 1 ? 's' : ''} (symbols ending in X) cannot be updated with the free Finnhub API. Consider using regular ETFs instead for real-time updates.`;

      const updateControls = document.querySelector('.investment-update-controls');
      if (updateControls) {
        // Remove any existing info message
        const existingInfo = updateControls.querySelector('.mutual-fund-info');
        if (existingInfo) {
          existingInfo.remove();
        }
        infoDiv.className = 'mutual-fund-info';
        updateControls.appendChild(infoDiv);
      }
    }

    return results;
  };

  try {
    await loadingState.executeWithLoading('updateAllStockPrices', operation, {
      buttonId: 'update-all-prices-btn',
      loadingText: 'Updating...',
      lockScreen: true,
      lockMessage: 'Updating stock prices...',
    });
  } catch (error) {
    debug.error('Error updating stock prices:', error);
    showError('Failed to update stock prices. Please check your internet connection and API key.');
    showButtonError('update-all-prices-btn');
  }
}

async function updateSingleHolding(symbol, appState, onUpdate) {
  try {
    // Ensure services are initialized
    const services = initializeServices();
    if (!holdingsUpdater) {
      holdingsUpdater = new HoldingsUpdater(appState, services.stockApiService);
    }

    if (!services.stockApiService.isConfigured) {
      showError(
        'Stock price updates require a Finnhub API key. Get a free key at finnhub.io and configure it in Settings.'
      );
      return;
    }

    // Check if it's a mutual fund
    if (services.stockApiService.isMutualFundSymbol(symbol)) {
      showError(
        `${symbol} is a mutual fund and cannot be updated with Finnhub free tier. Consider using ETFs instead.`
      );
      return;
    }

    const success = await holdingsUpdater.updateHoldingBySymbol(symbol);
    if (success) {
      await onUpdate();
      announceToScreenReader(`Updated ${symbol}`);
    } else {
      showError(`Failed to update ${symbol}. Symbol may not be found.`);
    }
  } catch (error) {
    debug.error(`Error updating ${symbol}:`, error);
    showError(`Failed to update ${symbol}: ${error.message || 'Unknown error'}`);
  }
}

// Helper function to get holding type icon
function getHoldingIcon(symbol, company) {
  // Try to determine type from symbol or company name
  const symbolUpper = symbol.toUpperCase();
  const companyLower = (company || '').toLowerCase();

  if (symbolUpper.includes('ETF') || companyLower.includes('etf')) {
    return '📊';
  }
  if (symbolUpper.includes('FUND') || companyLower.includes('fund')) {
    return '🏦';
  }
  if (symbolUpper.includes('BOND') || companyLower.includes('bond')) {
    return '📜';
  }
  if (symbolUpper.includes('REIT') || companyLower.includes('reit')) {
    return '🏢';
  }
  if (companyLower.includes('money market') || symbolUpper.includes('MM')) {
    return '💵';
  }

  // Default to stock icon
  return '💼';
}

// Helper function to get account type icon and gradient
function getAccountStyle(accountType) {
  const type = (accountType || '').toLowerCase();

  if (type.includes('roth') || type.includes('ira')) {
    return {
      icon: '🏦',
      gradient: 'linear-gradient(135deg, #667eea 0%, #764ba2 100%)',
    };
  }
  if (type.includes('401k') || type.includes('403b')) {
    return {
      icon: '💼',
      gradient: 'linear-gradient(135deg, #f093fb 0%, #f5576c 100%)',
    };
  }
  if (type.includes('brokerage') || type.includes('taxable')) {
    return {
      icon: '📈',
      gradient: 'linear-gradient(135deg, #4facfe 0%, #00f2fe 100%)',
    };
  }
  if (type.includes('savings')) {
    return {
      icon: '💰',
      gradient: 'linear-gradient(135deg, #43e97b 0%, #38f9d7 100%)',
    };
  }

  // Default
  return {
    icon: '💹',
    gradient: 'linear-gradient(135deg, #fa709a 0%, #fee140 100%)',
  };
}

export function renderInvestmentAccountsEnhanced(appState) {
  const { investmentAccounts } = appState.appData;
  const list = document.getElementById('investment-accounts-list');
  const totalValueEl = document.getElementById('investment-total-value');
  const dayChangeEl = document.getElementById('investment-day-change');
  const dayChangePercentEl = document.getElementById('investment-day-change-percent');
  const accountsCountEl = document.getElementById('investment-accounts-count');
  const accountsTypesEl = document.getElementById('investment-accounts-types');
  const holdingsCountEl = document.getElementById('investment-holdings-count');
  const holdingsBreakdownEl = document.getElementById('investment-holdings-breakdown');
  const bestPerformerEl = document.getElementById('investment-best-performer');

  if (!list || !totalValueEl || !dayChangeEl) {
    return;
  }

  const totalValue = sumMoney(investmentAccounts.map(acc => acc.balance));
  const totalDayChange = sumMoney(investmentAccounts.map(acc => acc.dayChange));
  const dayChangePercent = totalValue > 0 ? ((totalDayChange / totalValue) * 100).toFixed(2) : 0;

  // Update summary cards
  totalValueEl.textContent = formatCurrency(totalValue);
  dayChangeEl.textContent = formatCurrency(Math.abs(totalDayChange));
  dayChangeEl.className = totalDayChange >= 0 ? 'summary-value positive' : 'summary-value negative';

  if (dayChangePercentEl) {
    const arrow = totalDayChange >= 0 ? '↑' : '↓';
    dayChangePercentEl.textContent = `${arrow} ${Math.abs(dayChangePercent)}% Today`;
    dayChangePercentEl.className =
      totalDayChange >= 0 ? 'summary-change positive' : 'summary-change negative';
  }

  if (accountsCountEl) {
    accountsCountEl.textContent = `${investmentAccounts.length} Active`;
  }

  if (accountsTypesEl) {
    const types = [...new Set(investmentAccounts.map(a => a.accountType))];
    accountsTypesEl.textContent = types.length > 0 ? types.join(', ') : 'No accounts';
  }

  // Calculate total holdings and breakdown
  let totalHoldings = 0;
  const holdingTypes = { stocks: 0, etfs: 0, funds: 0, other: 0 };
  let bestPerformer = null;
  let bestPerformance = 0;

  investmentAccounts.forEach(account => {
    account.holdings.forEach(holding => {
      totalHoldings++;
      const icon = getHoldingIcon(holding.symbol, holding.company);
      if (icon === '💼') {
        holdingTypes.stocks++;
      } else if (icon === '📊') {
        holdingTypes.etfs++;
      } else if (icon === '🏦') {
        holdingTypes.funds++;
      } else {
        holdingTypes.other++;
      }

      // Track best performer (simplified - would need previous price for real calculation)
      if (holding.value > bestPerformance) {
        bestPerformance = holding.value;
        bestPerformer = holding.symbol;
      }
    });
  });

  if (holdingsCountEl) {
    holdingsCountEl.textContent = `${totalHoldings} Positions`;
  }

  if (holdingsBreakdownEl) {
    const breakdown = [];
    if (holdingTypes.stocks > 0) {
      breakdown.push(`${holdingTypes.stocks} Stocks`);
    }
    if (holdingTypes.etfs > 0) {
      breakdown.push(`${holdingTypes.etfs} ETFs`);
    }
    if (holdingTypes.funds > 0) {
      breakdown.push(`${holdingTypes.funds} Funds`);
    }
    if (holdingTypes.other > 0) {
      breakdown.push(`${holdingTypes.other} Other`);
    }
    holdingsBreakdownEl.textContent = breakdown.length > 0 ? breakdown.join(', ') : 'No holdings';
  }

  if (bestPerformerEl) {
    bestPerformerEl.textContent = bestPerformer ? `↑ Best: ${bestPerformer}` : 'No data';
    if (bestPerformer) {
      bestPerformerEl.className = 'summary-change positive';
    }
  }

  if (investmentAccounts.length === 0) {
    list.innerHTML = '<div class="empty-state">No investment accounts added yet.</div>';
    return;
  }

  // Add update button and last update info at the top
  const updateControlsHTML = `
        <div class="investment-update-controls" style="margin-bottom: 1rem; padding: 1rem; background: var(--glass-bg); backdrop-filter: blur(10px); border-radius: var(--radius-lg); border: 1px solid var(--glass-border);">
            <div style="display: flex; justify-content: space-between; align-items: center; margin-bottom: 0.5rem;">
                <button id="update-all-prices-btn" class="btn btn--primary">Update All Prices</button>
                <span style="font-size: var(--font-size-sm); opacity: 0.8;">
                    Last updated: ${formatLastUpdateTime(lastUpdateTime)}
                </span>
            </div>
            <div style="font-size: var(--font-size-xs); opacity: 0.7;">
                Fetches real-time stock prices for all holdings with valid symbols
            </div>
        </div>
    `;

  // Get the current stockApiService to check symbol validity
  const services = initializeServices();
  const currentStockApiService = services.stockApiService;

  // Render expandable account cards
  list.innerHTML =
    updateControlsHTML +
    investmentAccounts
      .map((account, index) => {
        const accountStyle = getAccountStyle(account.accountType);
        const dayChangePercent =
          account.balance > 0 ? ((account.dayChange / account.balance) * 100).toFixed(1) : 0;
        const isExpanded = index === 0; // Expand first account by default

        return `
        <div class="investment-account-card ${isExpanded ? 'expanded' : ''}" data-id="${account.id}">
            <div class="investment-account-header" onclick="this.parentElement.classList.toggle('expanded')">
                <div class="investment-account-info">
                    <div class="investment-account-icon" style="background: ${accountStyle.gradient}">
                        ${accountStyle.icon}
                    </div>
                    <div class="investment-account-details">
                        <h3>${escapeHtml(account.name)}</h3>
                        <div class="investment-account-type">${escapeHtml(account.institution)} • ${escapeHtml(account.accountType)}</div>
                    </div>
                </div>
                <div class="investment-account-metrics">
                    <div class="investment-account-value">
                        <div class="amount" data-sensitive="true">${formatCurrency(account.balance)}</div>
                        <div class="change ${account.dayChange >= 0 ? 'positive' : 'negative'}">
                            ${account.dayChange >= 0 ? '↑' : '↓'} ${formatCurrency(Math.abs(account.dayChange))} (${Math.abs(dayChangePercent)}%)
                        </div>
                    </div>
                    <div class="expand-icon">⌄</div>
                </div>
            </div>
            
            <div class="holdings-container">
                <div class="holdings-list">
                    <div style="display: flex; justify-content: space-between; align-items: center; padding: var(--space-4) 0; margin-bottom: var(--space-2);">
                        <h4 style="font-size: var(--font-size-lg); margin: 0;">Holdings</h4>
                        <button class="btn btn--primary btn--sm btn-add-holding" data-id="${account.id}">+ Add Holding</button>
                    </div>
                    ${
                      account.holdings.length > 0
                        ? account.holdings
                            .map(h => {
                              const holdingIcon = getHoldingIcon(h.symbol, h.company);
                              const isValidSymbol = currentStockApiService.isValidSymbol(h.symbol);
                              const isMutualFund = currentStockApiService.isMutualFundSymbol(
                                h.symbol
                              );
                              const percentOfAccount =
                                account.balance > 0
                                  ? ((h.value / account.balance) * 100).toFixed(1)
                                  : 0;

                              return `
                        <div class="holding-row" data-holding-id="${h.id}">
                            <div class="holding-symbol">
                                <div class="holding-icon">${holdingIcon}</div>
                                <div class="holding-symbol-info">
                                    <div class="symbol">${escapeHtml(h.symbol)}${isMutualFund ? ' <span style="font-size: var(--font-size-xs); opacity: 0.7;">(Fund)</span>' : ''}</div>
                                    <div class="type">${h.company || 'Stock'}</div>
                                </div>
                            </div>
                            <div>${h.shares.toFixed(3)} shares</div>
                            <div data-sensitive="true">${formatCurrency(h.currentPrice)}</div>
                            <div class="holding-value" data-sensitive="true">${formatCurrency(h.value)}</div>
                            <div>
                                <div>${percentOfAccount}%</div>
                                <div class="holdings-actions">
                                    ${isValidSymbol && !isMutualFund ? `<button class="icon-btn btn-update-holding" data-symbol="${h.symbol}" title="Update price">📊</button>` : ''}
                                    <button class="icon-btn btn-edit-holding" title="Edit">✏️</button>
                                    <button class="icon-btn btn-delete-holding" title="Delete">🗑️</button>
                                </div>
                            </div>
                        </div>`;
                            })
                            .join('')
                        : '<div class="empty-state" style="padding: var(--space-6); text-align: center; opacity: 0.7;">No holdings for this account yet.</div>'
                    }
                    
                    <div style="display: flex; gap: var(--space-3); margin-top: var(--space-4); padding-top: var(--space-4); border-top: 1px solid var(--glass-border);">
                        <button class="btn btn--secondary btn--sm btn-edit-account" data-id="${account.id}">Edit Account</button>
                        <button class="btn btn--outline btn--sm btn-delete-account" data-id="${account.id}">Delete Account</button>
                    </div>
                </div>
            </div>
        </div>
        `;
      })
      .join('');

  // Update account dropdown for calculators
  populateAccountDropdown(appState.appData);
}

let eventListeners = [];

export function setupEventListeners(appState, onUpdate) {
<<<<<<< HEAD
    // Clean up any existing listeners first
    cleanupEventListeners();
    
    // Store references to event handlers
    const handlers = {
        openAccountModal: () => openInvestmentAccountModal(appState.appData),
        closeAccountModal: () => closeModal('investment-account-modal'),
        cancelAccountModal: () => closeModal('investment-account-modal'),
        submitAccountForm: (e) => handleInvestmentAccountSubmit(e, appState, onUpdate),
        listClick: event => {
            const target = event.target;
            const accountEl = target.closest('.investment-account');
            if (!accountEl) return;
            const accountId = parseInt(accountEl.getAttribute('data-id'));

            if (target.classList.contains('btn-edit-account')) {
                openInvestmentAccountModal(appState.appData, accountId);
            } else if (target.classList.contains('btn-delete-account')) {
                deleteInvestmentAccount(accountId, appState, onUpdate);
            } else if (target.classList.contains('btn-add-holding')) {
                openHoldingModal(appState.appData, accountId);
            } else if (target.classList.contains('btn-edit-holding')) {
                const holdingId = parseInt(target.closest('tr').getAttribute('data-holding-id'));
                openHoldingModal(appState.appData, accountId, holdingId);
            } else if (target.classList.contains('btn-delete-holding')) {
                const holdingId = parseInt(target.closest('tr').getAttribute('data-holding-id'));
                deleteHolding(accountId, holdingId, appState, onUpdate);
            }
        },
        closeHoldingModal: () => closeModal('holding-modal'),
        cancelHoldingModal: () => closeModal('holding-modal'),
        submitHoldingForm: (e) => handleHoldingSubmit(e, appState, onUpdate),
        updateValue: updateHoldingValue
    };
    
    // Add event listeners and store references
    const addInvestmentBtn = document.getElementById("add-investment-account-btn");
    if (addInvestmentBtn) {
        addInvestmentBtn.addEventListener("click", handlers.openAccountModal);
        eventListeners.push({ element: addInvestmentBtn, type: "click", handler: handlers.openAccountModal });
    }
    
    const closeInvestmentModal = document.getElementById("close-investment-account-modal");
    if (closeInvestmentModal) {
        closeInvestmentModal.addEventListener("click", handlers.closeAccountModal);
        eventListeners.push({ element: closeInvestmentModal, type: "click", handler: handlers.closeAccountModal });
    }
    
    const cancelInvestmentBtn = document.getElementById("cancel-investment-account-btn");
    if (cancelInvestmentBtn) {
        cancelInvestmentBtn.addEventListener("click", handlers.cancelAccountModal);
        eventListeners.push({ element: cancelInvestmentBtn, type: "click", handler: handlers.cancelAccountModal });
    }
    
    const investmentForm = document.getElementById("investment-account-form");
    if (investmentForm) {
        investmentForm.addEventListener("submit", handlers.submitAccountForm);
        eventListeners.push({ element: investmentForm, type: "submit", handler: handlers.submitAccountForm });
    }

    const investmentList = document.getElementById("investment-accounts-list");
    if (investmentList) {
        investmentList.addEventListener('click', handlers.listClick);
        eventListeners.push({ element: investmentList, type: 'click', handler: handlers.listClick });
    }

    const closeHoldingBtn = document.getElementById("close-holding-modal");
    if (closeHoldingBtn) {
        closeHoldingBtn.addEventListener("click", handlers.closeHoldingModal);
        eventListeners.push({ element: closeHoldingBtn, type: "click", handler: handlers.closeHoldingModal });
    }
    
    const cancelHoldingBtn = document.getElementById("cancel-holding-btn");
    if (cancelHoldingBtn) {
        cancelHoldingBtn.addEventListener("click", handlers.cancelHoldingModal);
        eventListeners.push({ element: cancelHoldingBtn, type: "click", handler: handlers.cancelHoldingModal });
    }
    
    const holdingForm = document.getElementById("holding-form");
    if (holdingForm) {
        holdingForm.addEventListener("submit", handlers.submitHoldingForm);
        eventListeners.push({ element: holdingForm, type: "submit", handler: handlers.submitHoldingForm });
    }

    // Auto-calculate holding value
    const holdingShares = document.getElementById('holding-shares');
    if (holdingShares) {
        holdingShares.addEventListener('input', handlers.updateValue);
        eventListeners.push({ element: holdingShares, type: 'input', handler: handlers.updateValue });
    }
    
    const holdingPrice = document.getElementById('holding-price');
    if (holdingPrice) {
        holdingPrice.addEventListener('input', handlers.updateValue);
        eventListeners.push({ element: holdingPrice, type: 'input', handler: handlers.updateValue });
    }
}

export function cleanupEventListeners() {
    eventListeners.forEach(({ element, type, handler }) => {
        element.removeEventListener(type, handler);
    });
    eventListeners = [];
=======
  // Initialize services and holdings updater with appState
  const services = initializeServices();
  holdingsUpdater = new HoldingsUpdater(appState, services.stockApiService);

  // Add a DIRECT event listener for the update prices button
  eventManager.addEventListener(document, 'click', event => {
    if (event.target.id === 'update-all-prices-btn') {
      updateAllStockPrices(appState, onUpdate);
    }
  });

  const addInvestmentBtn = document.getElementById('add-investment-account-btn');
  if (addInvestmentBtn) {
    eventManager.addEventListener(addInvestmentBtn, 'click', () =>
      openInvestmentAccountModal(appState.appData)
    );
  }

  const closeInvestmentModalBtn = document.getElementById('close-investment-account-modal');
  if (closeInvestmentModalBtn) {
    eventManager.addEventListener(closeInvestmentModalBtn, 'click', () =>
      closeModal('investment-account-modal')
    );
  }

  const cancelInvestmentBtn = document.getElementById('cancel-investment-account-btn');
  if (cancelInvestmentBtn) {
    eventManager.addEventListener(cancelInvestmentBtn, 'click', () =>
      closeModal('investment-account-modal')
    );
  }

  const investmentForm = document.getElementById('investment-account-form');
  if (investmentForm) {
    eventManager.addEventListener(investmentForm, 'submit', e =>
      handleInvestmentAccountSubmit(e, appState, onUpdate)
    );
  }

  const investmentAccountsList = document.getElementById('investment-accounts-list');
  if (investmentAccountsList) {
    eventManager.addEventListener(investmentAccountsList, 'click', event => {
      const target = event.target;

      // Prevent header click from triggering button actions
      if (target.closest('.investment-account-header') && !target.closest('button')) {
        return; // Let the inline onclick handler handle the expand/collapse
      }

      const accountEl = target.closest('.investment-account-card');
      if (!accountEl) {
        return;
      }
      const accountId = parseInt(accountEl.getAttribute('data-id'));

      if (target.classList.contains('btn-edit-account')) {
        openInvestmentAccountModal(appState.appData, accountId);
      } else if (target.classList.contains('btn-delete-account')) {
        deleteInvestmentAccount(accountId, appState, onUpdate);
      } else if (target.classList.contains('btn-add-holding')) {
        openHoldingModal(appState.appData, accountId);
      } else if (target.classList.contains('btn-edit-holding')) {
        const holdingRow = target.closest('.holding-row');
        const holdingId = parseInt(holdingRow.getAttribute('data-holding-id'));
        openHoldingModal(appState.appData, accountId, holdingId);
      } else if (target.classList.contains('btn-delete-holding')) {
        const holdingRow = target.closest('.holding-row');
        const holdingId = parseInt(holdingRow.getAttribute('data-holding-id'));
        deleteHolding(accountId, holdingId, appState, onUpdate);
      } else if (target.classList.contains('btn-update-holding')) {
        const symbol = target.getAttribute('data-symbol');
        updateSingleHolding(symbol, appState, onUpdate);
      }
    });
  }

  const closeHoldingModalBtn = document.getElementById('close-holding-modal');
  if (closeHoldingModalBtn) {
    eventManager.addEventListener(closeHoldingModalBtn, 'click', () => closeModal('holding-modal'));
  }

  const cancelHoldingBtn = document.getElementById('cancel-holding-btn');
  if (cancelHoldingBtn) {
    eventManager.addEventListener(cancelHoldingBtn, 'click', () => closeModal('holding-modal'));
  }

  const holdingForm = document.getElementById('holding-form');
  if (holdingForm) {
    eventManager.addEventListener(holdingForm, 'submit', e =>
      handleHoldingSubmit(e, appState, onUpdate)
    );
  }

  // Auto-calculate holding value
  const holdingShares = document.getElementById('holding-shares');
  if (holdingShares) {
    eventManager.addEventListener(holdingShares, 'input', updateHoldingValue);
  }

  const holdingPrice = document.getElementById('holding-price');
  if (holdingPrice) {
    eventManager.addEventListener(holdingPrice, 'input', updateHoldingValue);
  }

  // Investment calculator event listeners
  const calculatorType = document.getElementById('calculator-type');
  if (calculatorType) {
    eventManager.addEventListener(calculatorType, 'change', handleCalculatorTypeChange);
  }

  const calculateContributionBtn = document.getElementById('calculate-contribution-btn');
  if (calculateContributionBtn) {
    eventManager.addEventListener(calculateContributionBtn, 'click', () =>
      calculateExtraContribution(appState)
    );
  }

  const calculateRetirementBtn = document.getElementById('calculate-retirement-btn');
  if (calculateRetirementBtn) {
    eventManager.addEventListener(calculateRetirementBtn, 'click', () =>
      calculateRetirementGoal(appState)
    );
  }

  const calculateGrowthBtn = document.getElementById('calculate-growth-btn');
  if (calculateGrowthBtn) {
    eventManager.addEventListener(calculateGrowthBtn, 'click', () =>
      calculatePortfolioGrowth(appState)
    );
  }
}

const updateHoldingValue = debounce(() => {
  const shares = safeParseFloat(document.getElementById('holding-shares').value);
  const price = safeParseFloat(document.getElementById('holding-price').value);
  document.getElementById('holding-value').value = multiplyMoney(shares, price).toFixed(2);
}, 300);

// Investment Calculator Functions
function handleCalculatorTypeChange() {
  const calculatorType = document.getElementById('calculator-type').value;

  // Hide all calculator sections
  const calculatorSections = [
    'contribution-calculator',
    'retirement-calculator',
    'growth-calculator',
  ];
  calculatorSections.forEach(sectionId => {
    const section = document.getElementById(sectionId);
    if (section) {
      section.style.display = 'none';
    }
  });

  // Show selected calculator
  const selectedSection = document.getElementById(`${calculatorType}-calculator`);
  if (selectedSection) {
    selectedSection.style.display = 'block';
  }

  // Hide results and charts
  const resultSections = ['contribution-results', 'retirement-results', 'growth-results'];
  resultSections.forEach(sectionId => {
    const section = document.getElementById(sectionId);
    if (section) {
      section.style.display = 'none';
    }
  });

  const chartsSection = document.querySelector('.investment-charts');
  if (chartsSection) {
    chartsSection.style.display = 'none';
  }
}

function calculateExtraContribution(appState) {
  try {
    const accountSelect = document.getElementById('contrib-account-select');
    const extraAmount = safeParseFloat(document.getElementById('contrib-extra-amount').value);
    const years = parseInt(document.getElementById('contrib-years').value);

    // Validate inputs
    const validation = InvestmentCalculators.validateInputs({
      monthlyContribution: extraAmount,
      years,
    });

    if (!validation.isValid) {
      showError(validation.errors.join(', '));
      return;
    }

    if (extraAmount <= 0 || years <= 0) {
      showError('Please enter valid amounts for extra contribution and years.');
      return;
    }

    // Get current portfolio value (or specific account if selected)
    let currentValue = 0;
    if (!accountSelect || accountSelect.value === '' || accountSelect.value === 'all') {
      // Calculate total portfolio value
      currentValue = appState.appData.investmentAccounts.reduce(
        (sum, account) => sum + account.balance,
        0
      );
    } else {
      // Find specific account
      const account = appState.appData.investmentAccounts.find(
        acc => acc.name === accountSelect.value
      );
      currentValue = account ? account.balance : 0;
    }

    if (currentValue < 0) {
      showError('Invalid account balance detected.');
      return;
    }

    const returnRates = [9, 12, 15];
    const scenarios = InvestmentCalculators.calculateMultipleScenarios(
      currentValue,
      extraAmount,
      returnRates,
      years
    );

    // Display results
    const resultsDiv = document.getElementById('contribution-results');
    resultsDiv.innerHTML = `
        <h5>Extra Contribution Results</h5>
        <p>Starting Value: ${formatCurrency(currentValue)}</p>
        <p>Extra Monthly Contribution: ${formatCurrency(extraAmount)}</p>
        <p>Time Period: ${years} years</p>
        
        <div class="results-grid">
            ${scenarios
              .map(
                scenario => `
                <div class="results-card">
                    <h5>${scenario.rate}% Annual Return</h5>
                    <div class="result-metric">
                        <span class="result-metric-label">Future Value:</span>
                        <span class="result-metric-value result-highlight">${formatCurrency(scenario.futureValue)}</span>
                    </div>
                    <div class="result-metric">
                        <span class="result-metric-label">Total Contributed:</span>
                        <span class="result-metric-value">${formatCurrency(scenario.totalContributed)}</span>
                    </div>
                    <div class="result-metric">
                        <span class="result-metric-label">Total Earnings:</span>
                        <span class="result-metric-value">${formatCurrency(scenario.totalEarnings)}</span>
                    </div>
                </div>
            `
              )
              .join('')}
        </div>
    `;

    resultsDiv.style.display = 'block';

    // Show charts
    document.querySelector('.investment-charts').style.display = 'block';

    // Update charts if function exists
    if (window.updateInvestmentCharts) {
      window.updateInvestmentCharts(scenarios, 'contribution');
    }
  } catch (error) {
    debug.error('Error in calculateExtraContribution:', error);
    showError('Failed to calculate extra contribution. Please check your inputs and try again.');
  }
}

function calculateRetirementGoal(appState) {
  try {
    const currentAge = parseInt(document.getElementById('retire-current-age').value);
    const retirementAge = parseInt(document.getElementById('retire-target-age').value);
    const targetAmount = safeParseFloat(document.getElementById('retire-target-amount').value);

    // Check for NaN values
    if (isNaN(currentAge) || isNaN(retirementAge) || isNaN(targetAmount)) {
      showError('Please enter valid numbers for all fields.');
      return;
    }

    const validation = InvestmentCalculators.validateInputs({
      currentAge,
      retirementAge,
      targetAmount,
      years: retirementAge - currentAge,
    });

    if (!validation.isValid) {
      showError(validation.errors.join(', '));
      return;
    }

    if (retirementAge <= currentAge) {
      showError('Retirement age must be greater than current age.');
      return;
    }

    if (targetAmount <= 0) {
      showError('Target amount must be greater than zero.');
      return;
    }

    // Get total portfolio value
    const currentPortfolioValue = appState.appData.investmentAccounts.reduce(
      (sum, account) => sum + account.balance,
      0
    );

    const returnRates = [9, 12, 15];
    const results = InvestmentCalculators.calculateRetirementScenarios(
      currentAge,
      retirementAge,
      targetAmount,
      currentPortfolioValue,
      returnRates
    );

    if (results.error) {
      showError(results.error);
      return;
    }

    // Check if target is already achievable
    const futureValueWithoutContributions =
      currentPortfolioValue * Math.pow(1 + 0.1 / 12, results.scenarios[0].yearsToRetirement * 12);
    const targetAlreadyAchievable = futureValueWithoutContributions >= targetAmount;

    // Display results
    const resultsDiv = document.getElementById('retirement-results');
    resultsDiv.innerHTML = `
            <h5>Retirement Planning Results</h5>
            <p>Current Age: ${currentAge}, Retirement Age: ${retirementAge} (${results.scenarios[0].yearsToRetirement} years)</p>
            <p>Current Portfolio Value: ${formatCurrency(currentPortfolioValue)}</p>
            <p>Target Retirement Amount: ${formatCurrency(targetAmount)}</p>
            
            ${
              targetAlreadyAchievable
                ? `
                <div style="background-color: rgba(33, 128, 141, 0.1); color: var(--color-primary); padding: var(--space-12); border-radius: var(--radius-6); margin: var(--space-16) 0; border-left: 4px solid var(--color-primary);">
                    🎉 Great news! Your current portfolio may reach your target without additional contributions at reasonable return rates.
                </div>
            `
                : ''
            }
            
            <div class="results-grid">
                ${results.scenarios
                  .map(scenario => {
                    const isMinimal = scenario.requiredMonthlyContribution < 50;
                    return `
                    <div class="results-card">
                        <h5>${scenario.rate}% Annual Return</h5>
                        <div class="result-metric">
                            <span class="result-metric-label">Required Monthly:</span>
                            <span class="result-metric-value result-highlight">
                                ${scenario.requiredMonthlyContribution === 0 ? '$0.00' : formatCurrency(scenario.requiredMonthlyContribution)}
                                ${
                                  scenario.requiredMonthlyContribution === 0
                                    ? '<br><small style="color: var(--color-success); font-weight: normal;">✅ No additional contributions needed!</small>'
                                    : isMinimal && scenario.requiredMonthlyContribution > 0
                                      ? '<br><small style="color: var(--color-text-secondary); font-weight: normal;">Low due to portfolio growth</small>'
                                      : ''
                                }
                            </span>
                        </div>
                        <div class="result-metric">
                            <span class="result-metric-label">Total Contributions:</span>
                            <span class="result-metric-value">${scenario.totalContributions === 0 ? '$0.00' : formatCurrency(scenario.totalContributions)}</span>
                        </div>
                        <div class="result-metric">
                            <span class="result-metric-label">Projected Earnings:</span>
                            <span class="result-metric-value">${formatCurrency(scenario.projectedEarnings)}</span>
                        </div>
                    </div>
                `;
                  })
                  .join('')}
            </div>
        `;

    resultsDiv.style.display = 'block';

    // Show charts
    document.querySelector('.investment-charts').style.display = 'block';

    // Update charts if function exists
    if (window.updateInvestmentCharts) {
      window.updateInvestmentCharts(results.scenarios, 'retirement');
    }
  } catch (error) {
    debug.error('Error in calculateRetirementGoal:', error);
    showError('Failed to calculate retirement goal. Please check your inputs and try again.');
  }
}

function calculatePortfolioGrowth(appState) {
  const monthlyContrib = safeParseFloat(document.getElementById('growth-monthly-contrib').value);
  const years = parseInt(document.getElementById('growth-years').value);

  const validation = InvestmentCalculators.validateInputs({
    monthlyContribution: monthlyContrib,
    years,
  });

  if (!validation.isValid) {
    showError(validation.errors.join(', '));
    return;
  }

  // Get total portfolio value
  const currentPortfolioValue = appState.appData.investmentAccounts.reduce(
    (sum, account) => sum + account.balance,
    0
  );

  const returnRates = [9, 12, 15];
  const timeline = InvestmentCalculators.calculatePortfolioGrowthTimeline(
    currentPortfolioValue,
    monthlyContrib,
    returnRates,
    years
  );

  // Calculate final values for each rate
  const finalValues = returnRates.map(rate => {
    const result = InvestmentCalculators.calculateFutureValue(
      currentPortfolioValue,
      monthlyContrib,
      rate,
      years
    );
    return { rate, ...result };
  });

  // Display results
  const resultsDiv = document.getElementById('growth-results');
  resultsDiv.innerHTML = `
        <h5>Portfolio Growth Projection</h5>
        <p>Current Portfolio Value: ${formatCurrency(currentPortfolioValue)}</p>
        <p>Monthly Contribution: ${formatCurrency(monthlyContrib)}</p>
        <p>Projection Period: ${years} years</p>
        
        <div class="results-grid">
            ${finalValues
              .map(
                scenario => `
                <div class="results-card">
                    <h5>${scenario.rate}% Annual Return</h5>
                    <div class="result-metric">
                        <span class="result-metric-label">Final Portfolio Value:</span>
                        <span class="result-metric-value result-highlight">${formatCurrency(scenario.futureValue)}</span>
                    </div>
                    <div class="result-metric">
                        <span class="result-metric-label">Total Contributed:</span>
                        <span class="result-metric-value">${formatCurrency(scenario.totalContributed)}</span>
                    </div>
                    <div class="result-metric">
                        <span class="result-metric-label">Investment Growth:</span>
                        <span class="result-metric-value">${formatCurrency(scenario.totalEarnings)}</span>
                    </div>
                </div>
            `
              )
              .join('')}
        </div>
    `;

  resultsDiv.style.display = 'block';

  // Show charts
  document.querySelector('.investment-charts').style.display = 'block';

  // Update charts if function exists
  if (window.updateInvestmentCharts) {
    window.updateInvestmentCharts(timeline, 'growth');
  }
>>>>>>> 01258c61
}

function populateAccountDropdown(appData) {
  const accountSelect = document.getElementById('contrib-account-select');
  if (!accountSelect) {
    return;
  }

  // Clear existing options except "All Accounts"
  accountSelect.innerHTML = '<option value="">All Accounts</option>';

  // Add investment accounts
  appData.investmentAccounts.forEach(account => {
    accountSelect.innerHTML += `<option value="${escapeHtml(account.name)}">${escapeHtml(account.name)} (${formatCurrency(account.balance)})</option>`;
  });
}<|MERGE_RESOLUTION|>--- conflicted
+++ resolved
@@ -729,114 +729,7 @@
   populateAccountDropdown(appState.appData);
 }
 
-let eventListeners = [];
-
 export function setupEventListeners(appState, onUpdate) {
-<<<<<<< HEAD
-    // Clean up any existing listeners first
-    cleanupEventListeners();
-    
-    // Store references to event handlers
-    const handlers = {
-        openAccountModal: () => openInvestmentAccountModal(appState.appData),
-        closeAccountModal: () => closeModal('investment-account-modal'),
-        cancelAccountModal: () => closeModal('investment-account-modal'),
-        submitAccountForm: (e) => handleInvestmentAccountSubmit(e, appState, onUpdate),
-        listClick: event => {
-            const target = event.target;
-            const accountEl = target.closest('.investment-account');
-            if (!accountEl) return;
-            const accountId = parseInt(accountEl.getAttribute('data-id'));
-
-            if (target.classList.contains('btn-edit-account')) {
-                openInvestmentAccountModal(appState.appData, accountId);
-            } else if (target.classList.contains('btn-delete-account')) {
-                deleteInvestmentAccount(accountId, appState, onUpdate);
-            } else if (target.classList.contains('btn-add-holding')) {
-                openHoldingModal(appState.appData, accountId);
-            } else if (target.classList.contains('btn-edit-holding')) {
-                const holdingId = parseInt(target.closest('tr').getAttribute('data-holding-id'));
-                openHoldingModal(appState.appData, accountId, holdingId);
-            } else if (target.classList.contains('btn-delete-holding')) {
-                const holdingId = parseInt(target.closest('tr').getAttribute('data-holding-id'));
-                deleteHolding(accountId, holdingId, appState, onUpdate);
-            }
-        },
-        closeHoldingModal: () => closeModal('holding-modal'),
-        cancelHoldingModal: () => closeModal('holding-modal'),
-        submitHoldingForm: (e) => handleHoldingSubmit(e, appState, onUpdate),
-        updateValue: updateHoldingValue
-    };
-    
-    // Add event listeners and store references
-    const addInvestmentBtn = document.getElementById("add-investment-account-btn");
-    if (addInvestmentBtn) {
-        addInvestmentBtn.addEventListener("click", handlers.openAccountModal);
-        eventListeners.push({ element: addInvestmentBtn, type: "click", handler: handlers.openAccountModal });
-    }
-    
-    const closeInvestmentModal = document.getElementById("close-investment-account-modal");
-    if (closeInvestmentModal) {
-        closeInvestmentModal.addEventListener("click", handlers.closeAccountModal);
-        eventListeners.push({ element: closeInvestmentModal, type: "click", handler: handlers.closeAccountModal });
-    }
-    
-    const cancelInvestmentBtn = document.getElementById("cancel-investment-account-btn");
-    if (cancelInvestmentBtn) {
-        cancelInvestmentBtn.addEventListener("click", handlers.cancelAccountModal);
-        eventListeners.push({ element: cancelInvestmentBtn, type: "click", handler: handlers.cancelAccountModal });
-    }
-    
-    const investmentForm = document.getElementById("investment-account-form");
-    if (investmentForm) {
-        investmentForm.addEventListener("submit", handlers.submitAccountForm);
-        eventListeners.push({ element: investmentForm, type: "submit", handler: handlers.submitAccountForm });
-    }
-
-    const investmentList = document.getElementById("investment-accounts-list");
-    if (investmentList) {
-        investmentList.addEventListener('click', handlers.listClick);
-        eventListeners.push({ element: investmentList, type: 'click', handler: handlers.listClick });
-    }
-
-    const closeHoldingBtn = document.getElementById("close-holding-modal");
-    if (closeHoldingBtn) {
-        closeHoldingBtn.addEventListener("click", handlers.closeHoldingModal);
-        eventListeners.push({ element: closeHoldingBtn, type: "click", handler: handlers.closeHoldingModal });
-    }
-    
-    const cancelHoldingBtn = document.getElementById("cancel-holding-btn");
-    if (cancelHoldingBtn) {
-        cancelHoldingBtn.addEventListener("click", handlers.cancelHoldingModal);
-        eventListeners.push({ element: cancelHoldingBtn, type: "click", handler: handlers.cancelHoldingModal });
-    }
-    
-    const holdingForm = document.getElementById("holding-form");
-    if (holdingForm) {
-        holdingForm.addEventListener("submit", handlers.submitHoldingForm);
-        eventListeners.push({ element: holdingForm, type: "submit", handler: handlers.submitHoldingForm });
-    }
-
-    // Auto-calculate holding value
-    const holdingShares = document.getElementById('holding-shares');
-    if (holdingShares) {
-        holdingShares.addEventListener('input', handlers.updateValue);
-        eventListeners.push({ element: holdingShares, type: 'input', handler: handlers.updateValue });
-    }
-    
-    const holdingPrice = document.getElementById('holding-price');
-    if (holdingPrice) {
-        holdingPrice.addEventListener('input', handlers.updateValue);
-        eventListeners.push({ element: holdingPrice, type: 'input', handler: handlers.updateValue });
-    }
-}
-
-export function cleanupEventListeners() {
-    eventListeners.forEach(({ element, type, handler }) => {
-        element.removeEventListener(type, handler);
-    });
-    eventListeners = [];
-=======
   // Initialize services and holdings updater with appState
   const services = initializeServices();
   holdingsUpdater = new HoldingsUpdater(appState, services.stockApiService);
@@ -1320,7 +1213,6 @@
   if (window.updateInvestmentCharts) {
     window.updateInvestmentCharts(timeline, 'growth');
   }
->>>>>>> 01258c61
 }
 
 function populateAccountDropdown(appData) {
